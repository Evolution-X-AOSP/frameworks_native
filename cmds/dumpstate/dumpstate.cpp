--- conflicted
+++ resolved
@@ -1296,15 +1296,13 @@
 
     MYLOGI("begin\n");
 
-<<<<<<< HEAD
+    acquire_wake_lock(PARTIAL_WAKE_LOCK, WAKE_LOCK_NAME);
+    atexit(wake_lock_releaser);
+
     dry_run = property_get_bool("dumpstate.dry_run", 0) != 0;
     if (is_dry_run()) {
         MYLOGI("Running on dry-run mode (to disable it, call 'setprop dumpstate.dry_run false')\n");
     }
-=======
-    acquire_wake_lock(PARTIAL_WAKE_LOCK, WAKE_LOCK_NAME);
-    atexit(wake_lock_releaser);
->>>>>>> 51f1241e
 
     /* gets the sequential id */
     char last_id[PROPERTY_VALUE_MAX];
