--- conflicted
+++ resolved
@@ -357,10 +357,6 @@
                     }
                 }
                 for (const auto& staleRelease : staleReleases) {
-<<<<<<< HEAD
-                    BBQ_TRACE("FakeReleaseCallback");
-=======
->>>>>>> d1735f8e
                     releaseBufferCallbackLocked(staleRelease,
                                                 stat.previousReleaseFence
                                                         ? stat.previousReleaseFence
