/*
 * Copyright (C) 2010 The Android Open Source Project
 *
 * Licensed under the Apache License, Version 2.0 (the "License");
 * you may not use this file except in compliance with the License.
 * You may obtain a copy of the License at
 *
 *      http://www.apache.org/licenses/LICENSE-2.0
 *
 * Unless required by applicable law or agreed to in writing, software
 * distributed under the License is distributed on an "AS IS" BASIS,
 * WITHOUT WARRANTIES OR CONDITIONS OF ANY KIND, either express or implied.
 * See the License for the specific language governing permissions and
 * limitations under the License.
 */
#include <aidl/android/hardware/sensors/ISensors.h>
#include <android-base/strings.h>
#include <android/content/pm/IPackageManagerNative.h>
#include <android/util/ProtoOutputStream.h>
#include <binder/ActivityManager.h>
#include <binder/BinderService.h>
#include <binder/IServiceManager.h>
#include <binder/PermissionCache.h>
#include <binder/PermissionController.h>
#include <cutils/ashmem.h>
#include <cutils/misc.h>
#include <cutils/properties.h>
#include <frameworks/base/core/proto/android/service/sensor_service.proto.h>
#include <hardware/sensors.h>
#include <hardware_legacy/power.h>
#include <log/log.h>
#include <openssl/digest.h>
#include <openssl/hmac.h>
#include <openssl/rand.h>
#include <sensor/SensorEventQueue.h>
#include <sensorprivacy/SensorPrivacyManager.h>
#include <utils/SystemClock.h>

#include "BatteryService.h"
#include "CorrectedGyroSensor.h"
#include "GravitySensor.h"
#include "LimitedAxesImuSensor.h"
#include "LinearAccelerationSensor.h"
#include "OrientationSensor.h"
#include "RotationVectorSensor.h"
#include "SensorFusion.h"
#include "SensorInterface.h"

#include "SensorService.h"
#include "SensorDirectConnection.h"
#include "SensorEventAckReceiver.h"
#include "SensorEventConnection.h"
#include "SensorRecord.h"
#include "SensorRegistrationInfo.h"
#include "SensorServiceUtils.h"

#include <inttypes.h>
#include <math.h>
#include <sched.h>
#include <stdint.h>
#include <sys/socket.h>
#include <sys/stat.h>
#include <sys/types.h>
#include <unistd.h>

#include <ctime>
#include <future>
#include <string>

#include <private/android_filesystem_config.h>

using namespace std::chrono_literals;

namespace android {
// ---------------------------------------------------------------------------

/*
 * Notes:
 *
 * - what about a gyro-corrected magnetic-field sensor?
 * - run mag sensor from time to time to force calibration
 * - gravity sensor length is wrong (=> drift in linear-acc sensor)
 *
 */

const char* SensorService::WAKE_LOCK_NAME = "SensorService_wakelock";
uint8_t SensorService::sHmacGlobalKey[128] = {};
bool SensorService::sHmacGlobalKeyIsValid = false;
std::map<String16, int> SensorService::sPackageTargetVersion;
Mutex SensorService::sPackageTargetVersionLock;
String16 SensorService::sSensorInterfaceDescriptorPrefix =
        String16("android.frameworks.sensorservice@");
AppOpsManager SensorService::sAppOpsManager;
std::atomic_uint64_t SensorService::curProxCallbackSeq(0);
std::atomic_uint64_t SensorService::completedCallbackSeq(0);

#define SENSOR_SERVICE_DIR "/data/system/sensor_service"
#define SENSOR_SERVICE_HMAC_KEY_FILE  SENSOR_SERVICE_DIR "/hmac_key"
#define SENSOR_SERVICE_SCHED_FIFO_PRIORITY 10

// Permissions.
static const String16 sAccessHighSensorSamplingRatePermission(
        "android.permission.HIGH_SAMPLING_RATE_SENSORS");
static const String16 sDumpPermission("android.permission.DUMP");
static const String16 sLocationHardwarePermission("android.permission.LOCATION_HARDWARE");
static const String16 sManageSensorsPermission("android.permission.MANAGE_SENSORS");

namespace {

int32_t nextRuntimeSensorHandle() {
    using ::aidl::android::hardware::sensors::ISensors;
    static int32_t nextHandle = ISensors::RUNTIME_SENSORS_HANDLE_BASE;
    if (nextHandle == ISensors::RUNTIME_SENSORS_HANDLE_END) {
        return -1;
    }
    return nextHandle++;
}

class RuntimeSensorCallbackProxy : public RuntimeSensor::SensorCallback {
 public:
    RuntimeSensorCallbackProxy(sp<SensorService::RuntimeSensorCallback> callback)
        : mCallback(std::move(callback)) {}
    status_t onConfigurationChanged(int handle, bool enabled, int64_t samplingPeriodNs,
                                    int64_t batchReportLatencyNs) override {
        return mCallback->onConfigurationChanged(handle, enabled, samplingPeriodNs,
                batchReportLatencyNs);
    }
 private:
    sp<SensorService::RuntimeSensorCallback> mCallback;
};

} // namespace

static bool isAutomotive() {
    sp<IServiceManager> serviceManager = defaultServiceManager();
    if (serviceManager.get() == nullptr) {
        ALOGE("%s: unable to access native ServiceManager", __func__);
        return false;
    }

    sp<content::pm::IPackageManagerNative> packageManager;
    sp<IBinder> binder = serviceManager->waitForService(String16("package_native"));
    packageManager = interface_cast<content::pm::IPackageManagerNative>(binder);
    if (packageManager == nullptr) {
        ALOGE("%s: unable to access native PackageManager", __func__);
        return false;
    }

    bool isAutomotive = false;
    binder::Status status =
        packageManager->hasSystemFeature(String16("android.hardware.type.automotive"), 0,
                                         &isAutomotive);
    if (!status.isOk()) {
        ALOGE("%s: hasSystemFeature failed: %s", __func__, status.exceptionMessage().c_str());
        return false;
    }

    return isAutomotive;
}

SensorService::SensorService()
    : mInitCheck(NO_INIT), mSocketBufferSize(SOCKET_BUFFER_SIZE_NON_BATCHED),
      mWakeLockAcquired(false), mLastReportedProxIsActive(false) {
    mUidPolicy = new UidPolicy(this);
    mSensorPrivacyPolicy = new SensorPrivacyPolicy(this);
    mMicSensorPrivacyPolicy = new MicrophonePrivacyPolicy(this);
}

int SensorService::registerRuntimeSensor(
        const sensor_t& sensor, int deviceId, sp<RuntimeSensorCallback> callback) {
    int handle = 0;
    while (handle == 0 || !mSensors.isNewHandle(handle)) {
        handle = nextRuntimeSensorHandle();
        if (handle < 0) {
            // Ran out of the dedicated range for runtime sensors.
            return handle;
        }
    }

    ALOGI("Registering runtime sensor handle 0x%x, type %d, name %s",
            handle, sensor.type, sensor.name);

    sp<RuntimeSensor::SensorCallback> runtimeSensorCallback(
            new RuntimeSensorCallbackProxy(callback));
    sensor_t runtimeSensor = sensor;
    // force the handle to be consistent
    runtimeSensor.handle = handle;
    auto si = std::make_shared<RuntimeSensor>(runtimeSensor, std::move(runtimeSensorCallback));

    Mutex::Autolock _l(mLock);
    if (!registerSensor(std::move(si), /* isDebug= */ false, /* isVirtual= */ false, deviceId)) {
        // The registration was unsuccessful.
        return mSensors.getNonSensor().getHandle();
    }

    if (mRuntimeSensorCallbacks.find(deviceId) == mRuntimeSensorCallbacks.end()) {
        mRuntimeSensorCallbacks.emplace(deviceId, callback);
    }
    return handle;
}

status_t SensorService::unregisterRuntimeSensor(int handle) {
    ALOGI("Unregistering runtime sensor handle 0x%x disconnected", handle);
    int deviceId = getDeviceIdFromHandle(handle);
    {
        Mutex::Autolock _l(mLock);
        if (!unregisterDynamicSensorLocked(handle)) {
            ALOGE("Runtime sensor release error.");
            return UNKNOWN_ERROR;
        }
    }

    ConnectionSafeAutolock connLock = mConnectionHolder.lock(mLock);
    for (const sp<SensorEventConnection>& connection : connLock.getActiveConnections()) {
        connection->removeSensor(handle);
    }

    // If this was the last sensor for this device, remove its callback.
    bool deviceHasSensors = false;
    mSensors.forEachEntry(
            [&deviceId, &deviceHasSensors] (const SensorServiceUtil::SensorList::Entry& e) -> bool {
                if (e.deviceId == deviceId) {
                    deviceHasSensors = true;
                    return false;  // stop iterating
                }
                return true;
            });
    if (!deviceHasSensors) {
        mRuntimeSensorCallbacks.erase(deviceId);
    }
    return OK;
}

status_t SensorService::sendRuntimeSensorEvent(const sensors_event_t& event) {
    Mutex::Autolock _l(mLock);
    mRuntimeSensorEventQueue.push(event);
    return OK;
}

bool SensorService::initializeHmacKey() {
    int fd = open(SENSOR_SERVICE_HMAC_KEY_FILE, O_RDONLY|O_CLOEXEC);
    if (fd != -1) {
        int result = read(fd, sHmacGlobalKey, sizeof(sHmacGlobalKey));
        close(fd);
        if (result == sizeof(sHmacGlobalKey)) {
            return true;
        }
        ALOGW("Unable to read HMAC key; generating new one.");
    }

    if (RAND_bytes(sHmacGlobalKey, sizeof(sHmacGlobalKey)) == -1) {
        ALOGW("Can't generate HMAC key; dynamic sensor getId() will be wrong.");
        return false;
    }

    // We need to make sure this is only readable to us.
    bool wroteKey = false;
    mkdir(SENSOR_SERVICE_DIR, S_IRWXU);
    fd = open(SENSOR_SERVICE_HMAC_KEY_FILE, O_WRONLY|O_CREAT|O_EXCL|O_CLOEXEC,
              S_IRUSR|S_IWUSR);
    if (fd != -1) {
        int result = write(fd, sHmacGlobalKey, sizeof(sHmacGlobalKey));
        close(fd);
        wroteKey = (result == sizeof(sHmacGlobalKey));
    }
    if (wroteKey) {
        ALOGI("Generated new HMAC key.");
    } else {
        ALOGW("Unable to write HMAC key; dynamic sensor getId() will change "
              "after reboot.");
    }
    // Even if we failed to write the key we return true, because we did
    // initialize the HMAC key.
    return true;
}

// Set main thread to SCHED_FIFO to lower sensor event latency when system is under load
void SensorService::enableSchedFifoMode() {
    struct sched_param param = {0};
    param.sched_priority = SENSOR_SERVICE_SCHED_FIFO_PRIORITY;
    if (sched_setscheduler(getTid(), SCHED_FIFO | SCHED_RESET_ON_FORK, &param) != 0) {
        ALOGE("Couldn't set SCHED_FIFO for SensorService thread");
    }
}

void SensorService::onFirstRef() {
    ALOGD("nuSensorService starting...");
    SensorDevice& dev(SensorDevice::getInstance());

    sHmacGlobalKeyIsValid = initializeHmacKey();

    if (dev.initCheck() == NO_ERROR) {
        sensor_t const* list;
        ssize_t count = dev.getSensorList(&list);
        if (count > 0) {
            bool hasGyro = false, hasAccel = false, hasMag = false;
            bool hasGyroUncalibrated = false;
            bool hasAccelUncalibrated = false;
            uint32_t virtualSensorsNeeds =
                    (1<<SENSOR_TYPE_GRAVITY) |
                    (1<<SENSOR_TYPE_LINEAR_ACCELERATION) |
                    (1<<SENSOR_TYPE_ROTATION_VECTOR) |
                    (1<<SENSOR_TYPE_GEOMAGNETIC_ROTATION_VECTOR) |
                    (1<<SENSOR_TYPE_GAME_ROTATION_VECTOR);

            for (ssize_t i=0 ; i<count ; i++) {
                bool useThisSensor = true;

                switch (list[i].type) {
                    case SENSOR_TYPE_ACCELEROMETER:
                        hasAccel = true;
                        break;
                    case SENSOR_TYPE_ACCELEROMETER_UNCALIBRATED:
                        hasAccelUncalibrated = true;
                        break;
                    case SENSOR_TYPE_MAGNETIC_FIELD:
                        hasMag = true;
                        break;
                    case SENSOR_TYPE_GYROSCOPE:
                        hasGyro = true;
                        break;
                    case SENSOR_TYPE_GYROSCOPE_UNCALIBRATED:
                        hasGyroUncalibrated = true;
                        break;
                    case SENSOR_TYPE_GRAVITY:
                    case SENSOR_TYPE_LINEAR_ACCELERATION:
                    case SENSOR_TYPE_ROTATION_VECTOR:
                    case SENSOR_TYPE_GEOMAGNETIC_ROTATION_VECTOR:
                    case SENSOR_TYPE_GAME_ROTATION_VECTOR:
                        if (IGNORE_HARDWARE_FUSION) {
                            useThisSensor = false;
                        } else {
                            virtualSensorsNeeds &= ~(1<<list[i].type);
                        }
                        break;
                    default:
                        break;
                }
                if (useThisSensor) {
                    if (list[i].type == SENSOR_TYPE_PROXIMITY) {
                        auto s = std::make_shared<ProximitySensor>(list[i], *this);
                        const int handle = s->getSensor().getHandle();
                        if (registerSensor(std::move(s))) {
                            mProxSensorHandles.push_back(handle);
                        }
                    } else {
                        registerSensor(std::make_shared<HardwareSensor>(list[i]));
                    }
                }
            }

            // it's safe to instantiate the SensorFusion object here
            // (it wants to be instantiated after h/w sensors have been
            // registered)
            SensorFusion::getInstance();

            if ((hasGyro || hasGyroUncalibrated) && hasAccel && hasMag) {
                // Add Android virtual sensors if they're not already
                // available in the HAL
                bool needRotationVector =
                        (virtualSensorsNeeds & (1<<SENSOR_TYPE_ROTATION_VECTOR)) != 0;
                registerVirtualSensor(std::make_shared<RotationVectorSensor>(),
                                      /* isDebug= */ !needRotationVector);
                registerVirtualSensor(std::make_shared<OrientationSensor>(),
                                      /* isDebug= */ !needRotationVector);

                // virtual debugging sensors are not for user
                registerVirtualSensor(std::make_shared<CorrectedGyroSensor>(list, count),
                                      /* isDebug= */ true);
                registerVirtualSensor(std::make_shared<GyroDriftSensor>(), /* isDebug= */ true);
            }

            if (hasAccel && (hasGyro || hasGyroUncalibrated)) {
                bool needGravitySensor = (virtualSensorsNeeds & (1<<SENSOR_TYPE_GRAVITY)) != 0;
                registerVirtualSensor(std::make_shared<GravitySensor>(list, count),
                                      /* isDebug= */ !needGravitySensor);

                bool needLinearAcceleration =
                        (virtualSensorsNeeds & (1<<SENSOR_TYPE_LINEAR_ACCELERATION)) != 0;
                registerVirtualSensor(std::make_shared<LinearAccelerationSensor>(list, count),
                                      /* isDebug= */ !needLinearAcceleration);

                bool needGameRotationVector =
                        (virtualSensorsNeeds & (1<<SENSOR_TYPE_GAME_ROTATION_VECTOR)) != 0;
                registerVirtualSensor(std::make_shared<GameRotationVectorSensor>(),
                                      /* isDebug= */ !needGameRotationVector);
            }

            if (hasAccel && hasMag) {
                bool needGeoMagRotationVector =
                        (virtualSensorsNeeds & (1<<SENSOR_TYPE_GEOMAGNETIC_ROTATION_VECTOR)) != 0;
                registerVirtualSensor(std::make_shared<GeoMagRotationVectorSensor>(),
                                      /* isDebug= */ !needGeoMagRotationVector);
            }

            if (isAutomotive()) {
                if (hasAccel) {
                    registerVirtualSensor(
                            std::make_shared<LimitedAxesImuSensor>(
                                    list, count, SENSOR_TYPE_ACCELEROMETER));
               }

               if (hasGyro) {
                    registerVirtualSensor(
                            std::make_shared<LimitedAxesImuSensor>(
                                    list, count, SENSOR_TYPE_GYROSCOPE));
               }

               if (hasAccelUncalibrated) {
                    registerVirtualSensor(
                            std::make_shared<LimitedAxesImuSensor>(
                                    list, count, SENSOR_TYPE_ACCELEROMETER_UNCALIBRATED));
               }

               if (hasGyroUncalibrated) {
                    registerVirtualSensor(
                            std::make_shared<LimitedAxesImuSensor>(
                                    list, count, SENSOR_TYPE_GYROSCOPE_UNCALIBRATED));
               }
            }

            // Check if the device really supports batching by looking at the FIFO event
            // counts for each sensor.
            bool batchingSupported = false;
            mSensors.forEachSensor(
                    [&batchingSupported] (const Sensor& s) -> bool {
                        if (s.getFifoMaxEventCount() > 0) {
                            batchingSupported = true;
                        }
                        return !batchingSupported;
                    });

            if (batchingSupported) {
                // Increase socket buffer size to a max of 100 KB for batching capabilities.
                mSocketBufferSize = MAX_SOCKET_BUFFER_SIZE_BATCHED;
            } else {
                mSocketBufferSize = SOCKET_BUFFER_SIZE_NON_BATCHED;
            }

            // Compare the socketBufferSize value against the system limits and limit
            // it to maxSystemSocketBufferSize if necessary.
            FILE *fp = fopen("/proc/sys/net/core/wmem_max", "r");
            char line[128];
            if (fp != nullptr && fgets(line, sizeof(line), fp) != nullptr) {
                line[sizeof(line) - 1] = '\0';
                size_t maxSystemSocketBufferSize;
                sscanf(line, "%zu", &maxSystemSocketBufferSize);
                if (mSocketBufferSize > maxSystemSocketBufferSize) {
                    mSocketBufferSize = maxSystemSocketBufferSize;
                }
            }
            if (fp) {
                fclose(fp);
            }

            mWakeLockAcquired = false;
            mLooper = new Looper(false);
            const size_t minBufferSize = SensorEventQueue::MAX_RECEIVE_BUFFER_EVENT_COUNT;
            mSensorEventBuffer = new sensors_event_t[minBufferSize];
            mSensorEventScratch = new sensors_event_t[minBufferSize];
            mMapFlushEventsToConnections = new wp<const SensorEventConnection> [minBufferSize];
            mCurrentOperatingMode = NORMAL;

            mNextSensorRegIndex = 0;
            for (int i = 0; i < SENSOR_REGISTRATIONS_BUF_SIZE; ++i) {
                mLastNSensorRegistrations.push();
            }

            mInitCheck = NO_ERROR;
            mAckReceiver = new SensorEventAckReceiver(this);
            mAckReceiver->run("SensorEventAckReceiver", PRIORITY_URGENT_DISPLAY);
            run("SensorService", PRIORITY_URGENT_DISPLAY);

            // priority can only be changed after run
            enableSchedFifoMode();

            // Start watching UID changes to apply policy.
            mUidPolicy->registerSelf();

            // Start watching sensor privacy changes
            mSensorPrivacyPolicy->registerSelf();

            // Start watching mic sensor privacy changes
            mMicSensorPrivacyPolicy->registerSelf();
        }
    }
}

void SensorService::onUidStateChanged(uid_t uid, UidState state) {
    SensorDevice& dev(SensorDevice::getInstance());

    ConnectionSafeAutolock connLock = mConnectionHolder.lock(mLock);
    for (const sp<SensorEventConnection>& conn : connLock.getActiveConnections()) {
        if (conn->getUid() == uid) {
            dev.setUidStateForConnection(conn.get(), state);
        }
    }

    for (const sp<SensorDirectConnection>& conn : connLock.getDirectConnections()) {
        if (conn->getUid() == uid) {
            // Update sensor subscriptions if needed
            bool hasAccess = hasSensorAccessLocked(conn->getUid(), conn->getOpPackageName());
            conn->onSensorAccessChanged(hasAccess);
        }
    }
    checkAndReportProxStateChangeLocked();
}

bool SensorService::hasSensorAccess(uid_t uid, const String16& opPackageName) {
    Mutex::Autolock _l(mLock);
    return hasSensorAccessLocked(uid, opPackageName);
}

bool SensorService::hasSensorAccessLocked(uid_t uid, const String16& opPackageName) {
    return !mSensorPrivacyPolicy->isSensorPrivacyEnabled()
        && isUidActive(uid) && !isOperationRestrictedLocked(opPackageName);
}

bool SensorService::registerSensor(std::shared_ptr<SensorInterface> s, bool isDebug, bool isVirtual,
                                   int deviceId) {
    const int handle = s->getSensor().getHandle();
    const int type = s->getSensor().getType();
    if (mSensors.add(handle, std::move(s), isDebug, isVirtual, deviceId)) {
        mRecentEvent.emplace(handle, new SensorServiceUtil::RecentEventLogger(type));
        return true;
    } else {
        LOG_FATAL("Failed to register sensor with handle %d", handle);
        return false;
    }
}

bool SensorService::registerDynamicSensorLocked(std::shared_ptr<SensorInterface> s, bool isDebug) {
    return registerSensor(std::move(s), isDebug);
}

bool SensorService::unregisterDynamicSensorLocked(int handle) {
    bool ret = mSensors.remove(handle);

    const auto i = mRecentEvent.find(handle);
    if (i != mRecentEvent.end()) {
        delete i->second;
        mRecentEvent.erase(i);
    }
    return ret;
}

bool SensorService::registerVirtualSensor(std::shared_ptr<SensorInterface> s, bool isDebug) {
    return registerSensor(std::move(s), isDebug, true);
}

SensorService::~SensorService() {
    for (auto && entry : mRecentEvent) {
        delete entry.second;
    }
    mUidPolicy->unregisterSelf();
    mSensorPrivacyPolicy->unregisterSelf();
    mMicSensorPrivacyPolicy->unregisterSelf();
}

status_t SensorService::dump(int fd, const Vector<String16>& args) {
    String8 result;
    if (!PermissionCache::checkCallingPermission(sDumpPermission)) {
        result.appendFormat("Permission Denial: can't dump SensorService from pid=%d, uid=%d\n",
                IPCThreadState::self()->getCallingPid(),
                IPCThreadState::self()->getCallingUid());
    } else {
        bool privileged = IPCThreadState::self()->getCallingUid() == 0;
        if (args.size() > 2) {
           return INVALID_OPERATION;
        }
        if (args.size() > 0) {
            Mode targetOperatingMode = NORMAL;
            std::string inputStringMode = String8(args[0]).string();
            if (getTargetOperatingMode(inputStringMode, &targetOperatingMode)) {
              status_t error = changeOperatingMode(args, targetOperatingMode);
              // Dump the latest state only if no error was encountered.
              if (error != NO_ERROR) {
                return error;
              }
            }
        }

        ConnectionSafeAutolock connLock = mConnectionHolder.lock(mLock);
        // Run the following logic if a transition isn't requested above based on the input
        // argument parsing.
        if (args.size() == 1 && args[0] == String16("--proto")) {
            return dumpProtoLocked(fd, &connLock);
        } else if (!mSensors.hasAnySensor()) {
            result.append("No Sensors on the device\n");
            result.appendFormat("devInitCheck : %d\n", SensorDevice::getInstance().initCheck());
        } else {
            // Default dump the sensor list and debugging information.
            //
            timespec curTime;
            clock_gettime(CLOCK_REALTIME, &curTime);
            struct tm* timeinfo = localtime(&(curTime.tv_sec));
            result.appendFormat("Captured at: %02d:%02d:%02d.%03d\n", timeinfo->tm_hour,
                                timeinfo->tm_min, timeinfo->tm_sec, (int)ns2ms(curTime.tv_nsec));
            result.append("Sensor Device:\n");
            result.append(SensorDevice::getInstance().dump().c_str());

            result.append("Sensor List:\n");
            result.append(mSensors.dump().c_str());

            result.append("Fusion States:\n");
            SensorFusion::getInstance().dump(result);

            result.append("Recent Sensor events:\n");
            for (auto&& i : mRecentEvent) {
                std::shared_ptr<SensorInterface> s = getSensorInterfaceFromHandle(i.first);
                if (!i.second->isEmpty() && s != nullptr) {
                    if (privileged || s->getSensor().getRequiredPermission().isEmpty()) {
                        i.second->setFormat("normal");
                    } else {
                        i.second->setFormat("mask_data");
                    }
                    // if there is events and sensor does not need special permission.
                    result.appendFormat("%s: ", s->getSensor().getName().c_str());
                    result.append(i.second->dump().c_str());
                }
            }

            result.append("Active sensors:\n");
            SensorDevice& dev = SensorDevice::getInstance();
            for (size_t i=0 ; i<mActiveSensors.size() ; i++) {
                int handle = mActiveSensors.keyAt(i);
                if (dev.isSensorActive(handle)) {
                    result.appendFormat("%s (handle=0x%08x, connections=%zu)\n",
                            getSensorName(handle).c_str(),
                            handle,
                            mActiveSensors.valueAt(i)->getNumConnections());
                }
            }

            result.appendFormat("Socket Buffer size = %zd events\n",
                                mSocketBufferSize/sizeof(sensors_event_t));
            result.appendFormat("WakeLock Status: %s \n", mWakeLockAcquired ? "acquired" :
                    "not held");
            result.appendFormat("Mode :");
            switch(mCurrentOperatingMode) {
               case NORMAL:
                   result.appendFormat(" NORMAL\n");
                   break;
               case RESTRICTED:
<<<<<<< HEAD
                   result.appendFormat(" RESTRICTED : %s\n", mWhiteListedPackage.c_str());
                   break;
               case DATA_INJECTION:
                   result.appendFormat(" DATA_INJECTION : %s\n", mWhiteListedPackage.c_str());
=======
                   result.appendFormat(" RESTRICTED : %s\n", mAllowListedPackage.string());
                   break;
               case DATA_INJECTION:
                   result.appendFormat(" DATA_INJECTION : %s\n", mAllowListedPackage.string());
                   break;
               case REPLAY_DATA_INJECTION:
                   result.appendFormat(" REPLAY_DATA_INJECTION : %s\n",
                            mAllowListedPackage.string());
                   break;
               default:
                   result.appendFormat(" UNKNOWN\n");
                   break;
>>>>>>> b7bc7af7
            }
            result.appendFormat("Sensor Privacy: %s\n",
                    mSensorPrivacyPolicy->isSensorPrivacyEnabled() ? "enabled" : "disabled");

            const auto& activeConnections = connLock.getActiveConnections();
            result.appendFormat("%zd active connections\n", activeConnections.size());
            for (size_t i=0 ; i < activeConnections.size() ; i++) {
                result.appendFormat("Connection Number: %zu \n", i);
                activeConnections[i]->dump(result);
            }

            const auto& directConnections = connLock.getDirectConnections();
            result.appendFormat("%zd direct connections\n", directConnections.size());
            for (size_t i = 0 ; i < directConnections.size() ; i++) {
                result.appendFormat("Direct connection %zu:\n", i);
                directConnections[i]->dump(result);
            }

            result.appendFormat("Previous Registrations:\n");
            // Log in the reverse chronological order.
            int currentIndex = (mNextSensorRegIndex - 1 + SENSOR_REGISTRATIONS_BUF_SIZE) %
                SENSOR_REGISTRATIONS_BUF_SIZE;
            const int startIndex = currentIndex;
            do {
                const SensorRegistrationInfo& reg_info = mLastNSensorRegistrations[currentIndex];
                if (SensorRegistrationInfo::isSentinel(reg_info)) {
                    // Ignore sentinel, proceed to next item.
                    currentIndex = (currentIndex - 1 + SENSOR_REGISTRATIONS_BUF_SIZE) %
                        SENSOR_REGISTRATIONS_BUF_SIZE;
                    continue;
                }
                result.appendFormat("%s\n", reg_info.dump().c_str());
                currentIndex = (currentIndex - 1 + SENSOR_REGISTRATIONS_BUF_SIZE) %
                        SENSOR_REGISTRATIONS_BUF_SIZE;
            } while(startIndex != currentIndex);
        }
    }
    write(fd, result.c_str(), result.size());
    return NO_ERROR;
}

/**
 * Dump debugging information as android.service.SensorServiceProto protobuf message using
 * ProtoOutputStream.
 *
 * See proto definition and some notes about ProtoOutputStream in
 * frameworks/base/core/proto/android/service/sensor_service.proto
 */
status_t SensorService::dumpProtoLocked(int fd, ConnectionSafeAutolock* connLock) const {
    using namespace service::SensorServiceProto;
    util::ProtoOutputStream proto;
    proto.write(INIT_STATUS, int(SensorDevice::getInstance().initCheck()));
    if (!mSensors.hasAnySensor()) {
        return proto.flush(fd) ? OK : UNKNOWN_ERROR;
    }
    const bool privileged = IPCThreadState::self()->getCallingUid() == 0;

    timespec curTime;
    clock_gettime(CLOCK_REALTIME, &curTime);
    proto.write(CURRENT_TIME_MS, curTime.tv_sec * 1000 + ns2ms(curTime.tv_nsec));

    // Write SensorDeviceProto
    uint64_t token = proto.start(SENSOR_DEVICE);
    SensorDevice::getInstance().dump(&proto);
    proto.end(token);

    // Write SensorListProto
    token = proto.start(SENSORS);
    mSensors.dump(&proto);
    proto.end(token);

    // Write SensorFusionProto
    token = proto.start(FUSION_STATE);
    SensorFusion::getInstance().dump(&proto);
    proto.end(token);

    // Write SensorEventsProto
    token = proto.start(SENSOR_EVENTS);
    for (auto&& i : mRecentEvent) {
        std::shared_ptr<SensorInterface> s = getSensorInterfaceFromHandle(i.first);
        if (!i.second->isEmpty() && s != nullptr) {
            i.second->setFormat(privileged || s->getSensor().getRequiredPermission().isEmpty() ?
                    "normal" : "mask_data");
            const uint64_t mToken = proto.start(service::SensorEventsProto::RECENT_EVENTS_LOGS);
            proto.write(service::SensorEventsProto::RecentEventsLog::NAME,
                    std::string(s->getSensor().getName().c_str()));
            i.second->dump(&proto);
            proto.end(mToken);
        }
    }
    proto.end(token);

    // Write ActiveSensorProto
    SensorDevice& dev = SensorDevice::getInstance();
    for (size_t i=0 ; i<mActiveSensors.size() ; i++) {
        int handle = mActiveSensors.keyAt(i);
        if (dev.isSensorActive(handle)) {
            token = proto.start(ACTIVE_SENSORS);
            proto.write(service::ActiveSensorProto::NAME,
                    std::string(getSensorName(handle).c_str()));
            proto.write(service::ActiveSensorProto::HANDLE, handle);
            proto.write(service::ActiveSensorProto::NUM_CONNECTIONS,
                    int(mActiveSensors.valueAt(i)->getNumConnections()));
            proto.end(token);
        }
    }

    proto.write(SOCKET_BUFFER_SIZE, int(mSocketBufferSize));
    proto.write(SOCKET_BUFFER_SIZE_IN_EVENTS, int(mSocketBufferSize / sizeof(sensors_event_t)));
    proto.write(WAKE_LOCK_ACQUIRED, mWakeLockAcquired);

    switch(mCurrentOperatingMode) {
        case NORMAL:
            proto.write(OPERATING_MODE, OP_MODE_NORMAL);
            break;
        case RESTRICTED:
            proto.write(OPERATING_MODE, OP_MODE_RESTRICTED);
<<<<<<< HEAD
            proto.write(WHITELISTED_PACKAGE, std::string(mWhiteListedPackage.c_str()));
            break;
        case DATA_INJECTION:
            proto.write(OPERATING_MODE, OP_MODE_DATA_INJECTION);
            proto.write(WHITELISTED_PACKAGE, std::string(mWhiteListedPackage.c_str()));
=======
            proto.write(WHITELISTED_PACKAGE, std::string(mAllowListedPackage.string()));
            break;
        case DATA_INJECTION:
            proto.write(OPERATING_MODE, OP_MODE_DATA_INJECTION);
            proto.write(WHITELISTED_PACKAGE, std::string(mAllowListedPackage.string()));
>>>>>>> b7bc7af7
            break;
        default:
            proto.write(OPERATING_MODE, OP_MODE_UNKNOWN);
    }
    proto.write(SENSOR_PRIVACY, mSensorPrivacyPolicy->isSensorPrivacyEnabled());

    // Write repeated SensorEventConnectionProto
    const auto& activeConnections = connLock->getActiveConnections();
    for (size_t i = 0; i < activeConnections.size(); i++) {
        token = proto.start(ACTIVE_CONNECTIONS);
        activeConnections[i]->dump(&proto);
        proto.end(token);
    }

    // Write repeated SensorDirectConnectionProto
    const auto& directConnections = connLock->getDirectConnections();
    for (size_t i = 0 ; i < directConnections.size() ; i++) {
        token = proto.start(DIRECT_CONNECTIONS);
        directConnections[i]->dump(&proto);
        proto.end(token);
    }

    // Write repeated SensorRegistrationInfoProto
    const int startIndex = mNextSensorRegIndex;
    int curr = startIndex;
    do {
        const SensorRegistrationInfo& reg_info = mLastNSensorRegistrations[curr];
        if (SensorRegistrationInfo::isSentinel(reg_info)) {
            // Ignore sentinel, proceed to next item.
            curr = (curr + 1 + SENSOR_REGISTRATIONS_BUF_SIZE) % SENSOR_REGISTRATIONS_BUF_SIZE;
            continue;
        }
        token = proto.start(PREVIOUS_REGISTRATIONS);
        reg_info.dump(&proto);
        proto.end(token);
        curr = (curr + 1 + SENSOR_REGISTRATIONS_BUF_SIZE) % SENSOR_REGISTRATIONS_BUF_SIZE;
    } while (startIndex != curr);

    return proto.flush(fd) ? OK : UNKNOWN_ERROR;
}

void SensorService::disableAllSensors() {
    ConnectionSafeAutolock connLock = mConnectionHolder.lock(mLock);
    disableAllSensorsLocked(&connLock);
}

void SensorService::disableAllSensorsLocked(ConnectionSafeAutolock* connLock) {
    SensorDevice& dev(SensorDevice::getInstance());
    for (const sp<SensorDirectConnection>& conn : connLock->getDirectConnections()) {
        bool hasAccess = hasSensorAccessLocked(conn->getUid(), conn->getOpPackageName());
        conn->onSensorAccessChanged(hasAccess);
    }
    dev.disableAllSensors();
    checkAndReportProxStateChangeLocked();
    // Clear all pending flush connections for all active sensors. If one of the active
    // connections has called flush() and the underlying sensor has been disabled before a
    // flush complete event is returned, we need to remove the connection from this queue.
    for (size_t i=0 ; i< mActiveSensors.size(); ++i) {
        mActiveSensors.valueAt(i)->clearAllPendingFlushConnections();
    }
}

void SensorService::enableAllSensors() {
    ConnectionSafeAutolock connLock = mConnectionHolder.lock(mLock);
    enableAllSensorsLocked(&connLock);
}

void SensorService::enableAllSensorsLocked(ConnectionSafeAutolock* connLock) {
    // sensors should only be enabled if the operating state is not restricted and sensor
    // privacy is not enabled.
    if (mCurrentOperatingMode == RESTRICTED || mSensorPrivacyPolicy->isSensorPrivacyEnabled()) {
        ALOGW("Sensors cannot be enabled: mCurrentOperatingMode = %d, sensor privacy = %s",
              mCurrentOperatingMode,
              mSensorPrivacyPolicy->isSensorPrivacyEnabled() ? "enabled" : "disabled");
        return;
    }
    SensorDevice& dev(SensorDevice::getInstance());
    dev.enableAllSensors();
    for (const sp<SensorDirectConnection>& conn : connLock->getDirectConnections()) {
        bool hasAccess = hasSensorAccessLocked(conn->getUid(), conn->getOpPackageName());
        conn->onSensorAccessChanged(hasAccess);
    }
    checkAndReportProxStateChangeLocked();
}

void SensorService::capRates() {
    ConnectionSafeAutolock connLock = mConnectionHolder.lock(mLock);
    for (const sp<SensorDirectConnection>& conn : connLock.getDirectConnections()) {
        conn->onMicSensorAccessChanged(true);
    }

    for (const sp<SensorEventConnection>& conn : connLock.getActiveConnections()) {
        conn->onMicSensorAccessChanged(true);
    }
}

void SensorService::uncapRates() {
    ConnectionSafeAutolock connLock = mConnectionHolder.lock(mLock);
    for (const sp<SensorDirectConnection>& conn : connLock.getDirectConnections()) {
        conn->onMicSensorAccessChanged(false);
    }

    for (const sp<SensorEventConnection>& conn : connLock.getActiveConnections()) {
        conn->onMicSensorAccessChanged(false);
    }
}

// NOTE: This is a remote API - make sure all args are validated
status_t SensorService::shellCommand(int in, int out, int err, Vector<String16>& args) {
    if (!checkCallingPermission(sManageSensorsPermission, nullptr, nullptr)) {
        return PERMISSION_DENIED;
    }
    if (args.size() == 0) {
      return BAD_INDEX;
    }
    if (in == BAD_TYPE || out == BAD_TYPE || err == BAD_TYPE) {
        return BAD_VALUE;
    }
    if (args[0] == String16("set-uid-state")) {
        return handleSetUidState(args, err);
    } else if (args[0] == String16("reset-uid-state")) {
        return handleResetUidState(args, err);
    } else if (args[0] == String16("get-uid-state")) {
        return handleGetUidState(args, out, err);
    } else if (args[0] == String16("unrestrict-ht")) {
        mHtRestricted = false;
        return NO_ERROR;
    } else if (args[0] == String16("restrict-ht")) {
        mHtRestricted = true;
        return NO_ERROR;
    } else if (args.size() == 1 && args[0] == String16("help")) {
        printHelp(out);
        return NO_ERROR;
    }
    printHelp(err);
    return BAD_VALUE;
}

static status_t getUidForPackage(String16 packageName, int userId, /*inout*/uid_t& uid, int err) {
    PermissionController pc;
    uid = pc.getPackageUid(packageName, 0);
    if (uid <= 0) {
        ALOGE("Unknown package: '%s'", String8(packageName).c_str());
        dprintf(err, "Unknown package: '%s'\n", String8(packageName).c_str());
        return BAD_VALUE;
    }

    if (userId < 0) {
        ALOGE("Invalid user: %d", userId);
        dprintf(err, "Invalid user: %d\n", userId);
        return BAD_VALUE;
    }

    uid = multiuser_get_uid(userId, uid);
    return NO_ERROR;
}

status_t SensorService::handleSetUidState(Vector<String16>& args, int err) {
    // Valid arg.size() is 3 or 5, args.size() is 5 with --user option.
    if (!(args.size() == 3 || args.size() == 5)) {
        printHelp(err);
        return BAD_VALUE;
    }

    bool active = false;
    if (args[2] == String16("active")) {
        active = true;
    } else if ((args[2] != String16("idle"))) {
        ALOGE("Expected active or idle but got: '%s'", String8(args[2]).c_str());
        return BAD_VALUE;
    }

    int userId = 0;
    if (args.size() == 5 && args[3] == String16("--user")) {
        userId = atoi(String8(args[4]));
    }

    uid_t uid;
    if (getUidForPackage(args[1], userId, uid, err) != NO_ERROR) {
        return BAD_VALUE;
    }

    mUidPolicy->addOverrideUid(uid, active);
    return NO_ERROR;
}

status_t SensorService::handleResetUidState(Vector<String16>& args, int err) {
    // Valid arg.size() is 2 or 4, args.size() is 4 with --user option.
    if (!(args.size() == 2 || args.size() == 4)) {
        printHelp(err);
        return BAD_VALUE;
    }

    int userId = 0;
    if (args.size() == 4 && args[2] == String16("--user")) {
        userId = atoi(String8(args[3]));
    }

    uid_t uid;
    if (getUidForPackage(args[1], userId, uid, err) == BAD_VALUE) {
        return BAD_VALUE;
    }

    mUidPolicy->removeOverrideUid(uid);
    return NO_ERROR;
}

status_t SensorService::handleGetUidState(Vector<String16>& args, int out, int err) {
    // Valid arg.size() is 2 or 4, args.size() is 4 with --user option.
    if (!(args.size() == 2 || args.size() == 4)) {
        printHelp(err);
        return BAD_VALUE;
    }

    int userId = 0;
    if (args.size() == 4 && args[2] == String16("--user")) {
        userId = atoi(String8(args[3]));
    }

    uid_t uid;
    if (getUidForPackage(args[1], userId, uid, err) == BAD_VALUE) {
        return BAD_VALUE;
    }

    if (mUidPolicy->isUidActive(uid)) {
        return dprintf(out, "active\n");
    } else {
        return dprintf(out, "idle\n");
    }
}

status_t SensorService::printHelp(int out) {
    return dprintf(out, "Sensor service commands:\n"
        "  get-uid-state <PACKAGE> [--user USER_ID] gets the uid state\n"
        "  set-uid-state <PACKAGE> <active|idle> [--user USER_ID] overrides the uid state\n"
        "  reset-uid-state <PACKAGE> [--user USER_ID] clears the uid state override\n"
        "  help print this message\n");
}

//TODO: move to SensorEventConnection later
void SensorService::cleanupAutoDisabledSensorLocked(const sp<SensorEventConnection>& connection,
        sensors_event_t const* buffer, const int count) {
    for (int i=0 ; i<count ; i++) {
        int handle = buffer[i].sensor;
        if (buffer[i].type == SENSOR_TYPE_META_DATA) {
            handle = buffer[i].meta_data.sensor;
        }
        if (connection->hasSensor(handle)) {
            std::shared_ptr<SensorInterface> si = getSensorInterfaceFromHandle(handle);
            // If this buffer has an event from a one_shot sensor and this connection is registered
            // for this particular one_shot sensor, try cleaning up the connection.
            if (si != nullptr &&
                si->getSensor().getReportingMode() == AREPORTING_MODE_ONE_SHOT) {
                si->autoDisable(connection.get(), handle);
                cleanupWithoutDisableLocked(connection, handle);
            }

        }
   }
}

bool SensorService::threadLoop() {
    ALOGD("nuSensorService thread starting...");

    // each virtual sensor could generate an event per "real" event, that's why we need to size
    // numEventMax much smaller than MAX_RECEIVE_BUFFER_EVENT_COUNT.  in practice, this is too
    // aggressive, but guaranteed to be enough.
    const size_t vcount = mSensors.getVirtualSensors().size();
    const size_t minBufferSize = SensorEventQueue::MAX_RECEIVE_BUFFER_EVENT_COUNT;
    const size_t numEventMax = minBufferSize / (1 + vcount);

    SensorDevice& device(SensorDevice::getInstance());

    const int halVersion = device.getHalDeviceVersion();
    do {
        ssize_t count = device.poll(mSensorEventBuffer, numEventMax);
        if (count < 0) {
            if(count == DEAD_OBJECT && device.isReconnecting()) {
                device.reconnect();
                // There are no "real" events at this point, but do not skip the rest of the loop
                // if there are pending runtime events.
                Mutex::Autolock _l(&mLock);
                if (mRuntimeSensorEventQueue.empty()) {
                    continue;
                }
            } else {
                ALOGE("sensor poll failed (%s)", strerror(-count));
                break;
            }
        }

        // Reset sensors_event_t.flags to zero for all events in the buffer.
        for (int i = 0; i < count; i++) {
             mSensorEventBuffer[i].flags = 0;
        }
        ConnectionSafeAutolock connLock = mConnectionHolder.lock(mLock);

        // Poll has returned. Hold a wakelock if one of the events is from a wake up sensor. The
        // rest of this loop is under a critical section protected by mLock. Acquiring a wakeLock,
        // sending events to clients (incrementing SensorEventConnection::mWakeLockRefCount) should
        // not be interleaved with decrementing SensorEventConnection::mWakeLockRefCount and
        // releasing the wakelock.
        uint32_t wakeEvents = 0;
        for (int i = 0; i < count; i++) {
            if (isWakeUpSensorEvent(mSensorEventBuffer[i])) {
                wakeEvents++;
            }
        }

        if (wakeEvents > 0) {
            if (!mWakeLockAcquired) {
                setWakeLockAcquiredLocked(true);
            }
            device.writeWakeLockHandled(wakeEvents);
        }
        recordLastValueLocked(mSensorEventBuffer, count);

        // handle virtual sensors
        bool bufferNeedsSorting = false;
        if (count && vcount) {
            sensors_event_t const * const event = mSensorEventBuffer;
            if (!mActiveVirtualSensors.empty()) {
                size_t k = 0;
                SensorFusion& fusion(SensorFusion::getInstance());
                if (fusion.isEnabled()) {
                    for (size_t i=0 ; i<size_t(count) ; i++) {
                        fusion.process(event[i]);
                    }
                }
                for (size_t i=0 ; i<size_t(count) && k<minBufferSize ; i++) {
                    for (int handle : mActiveVirtualSensors) {
                        if (count + k >= minBufferSize) {
                            ALOGE("buffer too small to hold all events: "
                                    "count=%zd, k=%zu, size=%zu",
                                    count, k, minBufferSize);
                            break;
                        }
                        sensors_event_t out;
                        std::shared_ptr<SensorInterface> si = getSensorInterfaceFromHandle(handle);
                        if (si == nullptr) {
                            ALOGE("handle %d is not an valid virtual sensor", handle);
                            continue;
                        }

                        if (si->process(&out, event[i])) {
                            mSensorEventBuffer[count + k] = out;
                            k++;
                        }
                    }
                }
                if (k) {
                    // record the last synthesized values
                    recordLastValueLocked(&mSensorEventBuffer[count], k);
                    count += k;
                    bufferNeedsSorting = true;
                }
            }
        }

        // handle runtime sensors
        {
            size_t k = 0;
            while (!mRuntimeSensorEventQueue.empty()) {
                if (count + k >= minBufferSize) {
                    ALOGE("buffer too small to hold all events: count=%zd, k=%zu, size=%zu",
                          count, k, minBufferSize);
                    break;
                }
                mSensorEventBuffer[count + k] = mRuntimeSensorEventQueue.front();
                mRuntimeSensorEventQueue.pop();
                k++;
            }
            if (k) {
                // record the last synthesized values
                recordLastValueLocked(&mSensorEventBuffer[count], k);
                count += k;
                bufferNeedsSorting = true;
            }
        }

        if (bufferNeedsSorting) {
            // sort the buffer by time-stamps
            sortEventBuffer(mSensorEventBuffer, count);
        }

        // handle backward compatibility for RotationVector sensor
        if (halVersion < SENSORS_DEVICE_API_VERSION_1_0) {
            for (int i = 0; i < count; i++) {
                if (mSensorEventBuffer[i].type == SENSOR_TYPE_ROTATION_VECTOR) {
                    // All the 4 components of the quaternion should be available
                    // No heading accuracy. Set it to -1
                    mSensorEventBuffer[i].data[4] = -1;
                }
            }
        }

        // Cache the list of active connections, since we use it in multiple places below but won't
        // modify it here
        const std::vector<sp<SensorEventConnection>> activeConnections = connLock.getActiveConnections();

        for (int i = 0; i < count; ++i) {
            // Map flush_complete_events in the buffer to SensorEventConnections which called flush
            // on the hardware sensor. mapFlushEventsToConnections[i] will be the
            // SensorEventConnection mapped to the corresponding flush_complete_event in
            // mSensorEventBuffer[i] if such a mapping exists (NULL otherwise).
            mMapFlushEventsToConnections[i] = nullptr;
            if (mSensorEventBuffer[i].type == SENSOR_TYPE_META_DATA) {
                const int sensor_handle = mSensorEventBuffer[i].meta_data.sensor;
                SensorRecord* rec = mActiveSensors.valueFor(sensor_handle);
                if (rec != nullptr) {
                    mMapFlushEventsToConnections[i] = rec->getFirstPendingFlushConnection();
                    rec->removeFirstPendingFlushConnection();
                }
            }

            // handle dynamic sensor meta events, process registration and unregistration of dynamic
            // sensor based on content of event.
            if (mSensorEventBuffer[i].type == SENSOR_TYPE_DYNAMIC_SENSOR_META) {
                if (mSensorEventBuffer[i].dynamic_sensor_meta.connected) {
                    int handle = mSensorEventBuffer[i].dynamic_sensor_meta.handle;
                    const sensor_t& dynamicSensor =
                            *(mSensorEventBuffer[i].dynamic_sensor_meta.sensor);
                    ALOGI("Dynamic sensor handle 0x%x connected, type %d, name %s",
                          handle, dynamicSensor.type, dynamicSensor.name);

                    if (mSensors.isNewHandle(handle)) {
                        const auto& uuid = mSensorEventBuffer[i].dynamic_sensor_meta.uuid;
                        sensor_t s = dynamicSensor;
                        // make sure the dynamic sensor flag is set
                        s.flags |= DYNAMIC_SENSOR_MASK;
                        // force the handle to be consistent
                        s.handle = handle;

                        auto si = std::make_shared<HardwareSensor>(s, uuid);

                        // This will release hold on dynamic sensor meta, so it should be called
                        // after Sensor object is created.
                        device.handleDynamicSensorConnection(handle, true /*connected*/);
                        registerDynamicSensorLocked(std::move(si));
                    } else {
                        ALOGE("Handle %d has been used, cannot use again before reboot.", handle);
                    }
                } else {
                    int handle = mSensorEventBuffer[i].dynamic_sensor_meta.handle;
                    ALOGI("Dynamic sensor handle 0x%x disconnected", handle);

                    device.handleDynamicSensorConnection(handle, false /*connected*/);
                    if (!unregisterDynamicSensorLocked(handle)) {
                        ALOGE("Dynamic sensor release error.");
                    }

                    for (const sp<SensorEventConnection>& connection : activeConnections) {
                        connection->removeSensor(handle);
                    }
                }
            }
        }

        // Send our events to clients. Check the state of wake lock for each client and release the
        // lock if none of the clients need it.
        bool needsWakeLock = false;
        for (const sp<SensorEventConnection>& connection : activeConnections) {
            connection->sendEvents(mSensorEventBuffer, count, mSensorEventScratch,
                    mMapFlushEventsToConnections);
            needsWakeLock |= connection->needsWakeLock();
            // If the connection has one-shot sensors, it may be cleaned up after first trigger.
            // Early check for one-shot sensors.
            if (connection->hasOneShotSensors()) {
                cleanupAutoDisabledSensorLocked(connection, mSensorEventBuffer, count);
            }
        }

        if (mWakeLockAcquired && !needsWakeLock) {
            setWakeLockAcquiredLocked(false);
        }
    } while (!Thread::exitPending());

    ALOGW("Exiting SensorService::threadLoop => aborting...");
    abort();
    return false;
}

sp<Looper> SensorService::getLooper() const {
    return mLooper;
}

void SensorService::resetAllWakeLockRefCounts() {
    ConnectionSafeAutolock connLock = mConnectionHolder.lock(mLock);
    for (const sp<SensorEventConnection>& connection : connLock.getActiveConnections()) {
        connection->resetWakeLockRefCount();
    }
    setWakeLockAcquiredLocked(false);
}

void SensorService::setWakeLockAcquiredLocked(bool acquire) {
    if (acquire) {
        if (!mWakeLockAcquired) {
            acquire_wake_lock(PARTIAL_WAKE_LOCK, WAKE_LOCK_NAME);
            mWakeLockAcquired = true;
        }
        mLooper->wake();
    } else {
        if (mWakeLockAcquired) {
            release_wake_lock(WAKE_LOCK_NAME);
            mWakeLockAcquired = false;
        }
    }
}

bool SensorService::isWakeLockAcquired() {
    Mutex::Autolock _l(mLock);
    return mWakeLockAcquired;
}

bool SensorService::SensorEventAckReceiver::threadLoop() {
    ALOGD("new thread SensorEventAckReceiver");
    sp<Looper> looper = mService->getLooper();
    do {
        bool wakeLockAcquired = mService->isWakeLockAcquired();
        int timeout = -1;
        if (wakeLockAcquired) timeout = 5000;
        int ret = looper->pollOnce(timeout);
        if (ret == ALOOPER_POLL_TIMEOUT) {
           mService->resetAllWakeLockRefCounts();
        }
    } while(!Thread::exitPending());
    return false;
}

void SensorService::recordLastValueLocked(
        const sensors_event_t* buffer, size_t count) {
    for (size_t i = 0; i < count; i++) {
        if (buffer[i].type == SENSOR_TYPE_META_DATA ||
            buffer[i].type == SENSOR_TYPE_DYNAMIC_SENSOR_META ||
            buffer[i].type == SENSOR_TYPE_ADDITIONAL_INFO) {
            continue;
        }

        auto logger = mRecentEvent.find(buffer[i].sensor);
        if (logger != mRecentEvent.end()) {
            logger->second->addEvent(buffer[i]);
        }
    }
}

void SensorService::sortEventBuffer(sensors_event_t* buffer, size_t count) {
    struct compar {
        static int cmp(void const* lhs, void const* rhs) {
            sensors_event_t const* l = static_cast<sensors_event_t const*>(lhs);
            sensors_event_t const* r = static_cast<sensors_event_t const*>(rhs);
            return l->timestamp - r->timestamp;
        }
    };
    qsort(buffer, count, sizeof(sensors_event_t), compar::cmp);
}

String8 SensorService::getSensorName(int handle) const {
    return mSensors.getName(handle);
}

String8 SensorService::getSensorStringType(int handle) const {
    return mSensors.getStringType(handle);
}

bool SensorService::isVirtualSensor(int handle) const {
    std::shared_ptr<SensorInterface> sensor = getSensorInterfaceFromHandle(handle);
    return sensor != nullptr && sensor->isVirtual();
}

bool SensorService::isWakeUpSensorEvent(const sensors_event_t& event) const {
    int handle = event.sensor;
    if (event.type == SENSOR_TYPE_META_DATA) {
        handle = event.meta_data.sensor;
    }
    std::shared_ptr<SensorInterface> sensor = getSensorInterfaceFromHandle(handle);
    return sensor != nullptr && sensor->getSensor().isWakeUpSensor();
}

int32_t SensorService::getIdFromUuid(const Sensor::uuid_t &uuid) const {
    if ((uuid.i64[0] == 0) && (uuid.i64[1] == 0)) {
        // UUID is not supported for this device.
        return 0;
    }
    if ((uuid.i64[0] == INT64_C(~0)) && (uuid.i64[1] == INT64_C(~0))) {
        // This sensor can be uniquely identified in the system by
        // the combination of its type and name.
        return -1;
    }

    // We have a dynamic sensor.

    if (!sHmacGlobalKeyIsValid) {
        // Rather than risk exposing UUIDs, we slow down dynamic sensors.
        ALOGW("HMAC key failure; dynamic sensor getId() will be wrong.");
        return 0;
    }

    // We want each app author/publisher to get a different ID, so that the
    // same dynamic sensor cannot be tracked across apps by multiple
    // authors/publishers.  So we use both our UUID and our User ID.
    // Note potential confusion:
    //     UUID => Universally Unique Identifier.
    //     UID  => User Identifier.
    // We refrain from using "uid" except as needed by API to try to
    // keep this distinction clear.

    auto appUserId = IPCThreadState::self()->getCallingUid();
    uint8_t uuidAndApp[sizeof(uuid) + sizeof(appUserId)];
    memcpy(uuidAndApp, &uuid, sizeof(uuid));
    memcpy(uuidAndApp + sizeof(uuid), &appUserId, sizeof(appUserId));

    // Now we use our key on our UUID/app combo to get the hash.
    uint8_t hash[EVP_MAX_MD_SIZE];
    unsigned int hashLen;
    if (HMAC(EVP_sha256(),
             sHmacGlobalKey, sizeof(sHmacGlobalKey),
             uuidAndApp, sizeof(uuidAndApp),
             hash, &hashLen) == nullptr) {
        // Rather than risk exposing UUIDs, we slow down dynamic sensors.
        ALOGW("HMAC failure; dynamic sensor getId() will be wrong.");
        return 0;
    }

    int32_t id = 0;
    if (hashLen < sizeof(id)) {
        // We never expect this case, but out of paranoia, we handle it.
        // Our 'id' length is already quite small, we don't want the
        // effective length of it to be even smaller.
        // Rather than risk exposing UUIDs, we cripple dynamic sensors.
        ALOGW("HMAC insufficient; dynamic sensor getId() will be wrong.");
        return 0;
    }

    // This is almost certainly less than all of 'hash', but it's as secure
    // as we can be with our current 'id' length.
    memcpy(&id, hash, sizeof(id));

    // Note at the beginning of the function that we return the values of
    // 0 and -1 to represent special cases.  As a result, we can't return
    // those as dynamic sensor IDs.  If we happened to hash to one of those
    // values, we change 'id' so we report as a dynamic sensor, and not as
    // one of those special cases.
    if (id == -1) {
        id = -2;
    } else if (id == 0) {
        id = 1;
    }
    return id;
}

void SensorService::makeUuidsIntoIdsForSensorList(Vector<Sensor> &sensorList) const {
    for (auto &sensor : sensorList) {
        int32_t id = getIdFromUuid(sensor.getUuid());
        sensor.setId(id);
        // The sensor UUID must always be anonymized here for non privileged clients.
        // There is no other checks after this point before returning to client process.
        if (!isAudioServerOrSystemServerUid(IPCThreadState::self()->getCallingUid())) {
            sensor.anonymizeUuid();
        }
    }
}

Vector<Sensor> SensorService::getSensorList(const String16& opPackageName) {
    char value[PROPERTY_VALUE_MAX];
    property_get("debug.sensors", value, "0");
    const Vector<Sensor>& initialSensorList = (atoi(value)) ?
            mSensors.getUserDebugSensors() : mSensors.getUserSensors();
    Vector<Sensor> accessibleSensorList;

    resetTargetSdkVersionCache(opPackageName);
    bool isCapped = isRateCappedBasedOnPermission(opPackageName);
    for (size_t i = 0; i < initialSensorList.size(); i++) {
        Sensor sensor = initialSensorList[i];
        if (isCapped && isSensorInCappedSet(sensor.getType())) {
            sensor.capMinDelayMicros(SENSOR_SERVICE_CAPPED_SAMPLING_PERIOD_NS / 1000);
            sensor.capHighestDirectReportRateLevel(SENSOR_SERVICE_CAPPED_SAMPLING_RATE_LEVEL);
        }
        accessibleSensorList.add(sensor);
    }
    makeUuidsIntoIdsForSensorList(accessibleSensorList);
    return accessibleSensorList;
}

void SensorService::addSensorIfAccessible(const String16& opPackageName, const Sensor& sensor,
        Vector<Sensor>& accessibleSensorList) {
    if (canAccessSensor(sensor, "can't see", opPackageName)) {
        accessibleSensorList.add(sensor);
    } else if (sensor.getType() != SENSOR_TYPE_HEAD_TRACKER) {
        ALOGI("Skipped sensor %s because it requires permission %s and app op %" PRId32,
        sensor.getName().string(), sensor.getRequiredPermission().string(),
        sensor.getRequiredAppOp());
    }
}

Vector<Sensor> SensorService::getDynamicSensorList(const String16& opPackageName) {
    Vector<Sensor> accessibleSensorList;
    mSensors.forEachSensor(
            [this, &opPackageName, &accessibleSensorList] (const Sensor& sensor) -> bool {
                if (sensor.isDynamicSensor()) {
<<<<<<< HEAD
                    if (canAccessSensor(sensor, "can't see", opPackageName)) {
                        accessibleSensorList.add(sensor);
                    } else if (sensor.getType() != SENSOR_TYPE_HEAD_TRACKER) {
                        ALOGI("Skipped sensor %s because it requires permission %s and app op %" PRId32,
                              sensor.getName().c_str(),
                              sensor.getRequiredPermission().c_str(),
                              sensor.getRequiredAppOp());
                    }
=======
                    addSensorIfAccessible(opPackageName, sensor, accessibleSensorList);
                }
                return true;
            });
    makeUuidsIntoIdsForSensorList(accessibleSensorList);
    return accessibleSensorList;
}

Vector<Sensor> SensorService::getRuntimeSensorList(const String16& opPackageName, int deviceId) {
    Vector<Sensor> accessibleSensorList;
    mSensors.forEachEntry(
            [this, &opPackageName, deviceId, &accessibleSensorList] (
                    const SensorServiceUtil::SensorList::Entry& e) -> bool {
                if (e.deviceId == deviceId) {
                    addSensorIfAccessible(opPackageName, e.si->getSensor(), accessibleSensorList);
>>>>>>> b7bc7af7
                }
                return true;
            });
    makeUuidsIntoIdsForSensorList(accessibleSensorList);
    return accessibleSensorList;
}

sp<ISensorEventConnection> SensorService::createSensorEventConnection(const String8& packageName,
        int requestedMode, const String16& opPackageName, const String16& attributionTag) {
    // Only 3 modes supported for a SensorEventConnection ... NORMAL, DATA_INJECTION and
    // REPLAY_DATA_INJECTION.
    if (requestedMode != NORMAL && requestedMode != DATA_INJECTION &&
            requestedMode != REPLAY_DATA_INJECTION) {
        return nullptr;
    }
    resetTargetSdkVersionCache(opPackageName);

    Mutex::Autolock _l(mLock);
    // To create a client in DATA_INJECTION mode to inject data, SensorService should already be
    // operating in DI mode.
    if (requestedMode == DATA_INJECTION) {
        if (mCurrentOperatingMode != DATA_INJECTION) return nullptr;
        if (!isAllowListedPackage(packageName)) return nullptr;
    }

    uid_t uid = IPCThreadState::self()->getCallingUid();
    pid_t pid = IPCThreadState::self()->getCallingPid();

    String8 connPackageName =
            (packageName == "") ? String8::format("unknown_package_pid_%d", pid) : packageName;
    String16 connOpPackageName =
            (opPackageName == String16("")) ? String16(connPackageName) : opPackageName;
    sp<SensorEventConnection> result(new SensorEventConnection(this, uid, connPackageName,
            requestedMode == DATA_INJECTION || requestedMode == REPLAY_DATA_INJECTION,
            connOpPackageName, attributionTag));
    if (requestedMode == DATA_INJECTION || requestedMode == REPLAY_DATA_INJECTION) {
        mConnectionHolder.addEventConnectionIfNotPresent(result);
        // Add the associated file descriptor to the Looper for polling whenever there is data to
        // be injected.
        result->updateLooperRegistration(mLooper);
    }
    return result;
}

int SensorService::isDataInjectionEnabled() {
    Mutex::Autolock _l(mLock);
    return (mCurrentOperatingMode == DATA_INJECTION);
}

sp<ISensorEventConnection> SensorService::createSensorDirectConnection(
        const String16& opPackageName, int deviceId, uint32_t size, int32_t type, int32_t format,
        const native_handle *resource) {
    resetTargetSdkVersionCache(opPackageName);
    ConnectionSafeAutolock connLock = mConnectionHolder.lock(mLock);

    // No new direct connections are allowed when sensor privacy is enabled
    if (mSensorPrivacyPolicy->isSensorPrivacyEnabled()) {
        ALOGE("Cannot create new direct connections when sensor privacy is enabled");
        return nullptr;
    }

    struct sensors_direct_mem_t mem = {
        .type = type,
        .format = format,
        .size = size,
        .handle = resource,
    };
    uid_t uid = IPCThreadState::self()->getCallingUid();

    if (mem.handle == nullptr) {
        ALOGE("Failed to clone resource handle");
        return nullptr;
    }

    // check format
    if (format != SENSOR_DIRECT_FMT_SENSORS_EVENT) {
        ALOGE("Direct channel format %d is unsupported!", format);
        return nullptr;
    }

    // check for duplication
    for (const sp<SensorDirectConnection>& connection : connLock.getDirectConnections()) {
        if (connection->isEquivalent(&mem)) {
            ALOGE("Duplicate create channel request for the same share memory");
            return nullptr;
        }
    }

    // check specific to memory type
    switch(type) {
        case SENSOR_DIRECT_MEM_TYPE_ASHMEM: { // channel backed by ashmem
            if (resource->numFds < 1) {
                ALOGE("Ashmem direct channel requires a memory region to be supplied");
                android_errorWriteLog(0x534e4554, "70986337");  // SafetyNet
                return nullptr;
            }
            int fd = resource->data[0];
            if (!ashmem_valid(fd)) {
                ALOGE("Supplied Ashmem memory region is invalid");
                return nullptr;
            }

            int size2 = ashmem_get_size_region(fd);
            // check size consistency
            if (size2 < static_cast<int64_t>(size)) {
                ALOGE("Ashmem direct channel size %" PRIu32 " greater than shared memory size %d",
                      size, size2);
                return nullptr;
            }
            break;
        }
        case SENSOR_DIRECT_MEM_TYPE_GRALLOC:
            // no specific checks for gralloc
            break;
        default:
            ALOGE("Unknown direct connection memory type %d", type);
            return nullptr;
    }

    native_handle_t *clone = native_handle_clone(resource);
    if (!clone) {
        return nullptr;
    }
    native_handle_set_fdsan_tag(clone);

    sp<SensorDirectConnection> conn;
    int channelHandle = 0;
    if (deviceId == RuntimeSensor::DEFAULT_DEVICE_ID) {
        SensorDevice& dev(SensorDevice::getInstance());
        channelHandle = dev.registerDirectChannel(&mem);
    } else {
        auto runtimeSensorCallback = mRuntimeSensorCallbacks.find(deviceId);
        if (runtimeSensorCallback == mRuntimeSensorCallbacks.end()) {
            ALOGE("Runtime sensor callback for deviceId %d not found", deviceId);
        } else {
            int fd = dup(clone->data[0]);
            channelHandle = runtimeSensorCallback->second->onDirectChannelCreated(fd);
        }
    }

    if (channelHandle <= 0) {
        ALOGE("SensorDevice::registerDirectChannel returns %d", channelHandle);
    } else {
        mem.handle = clone;
        conn = new SensorDirectConnection(this, uid, &mem, channelHandle, opPackageName, deviceId);
    }

    if (conn == nullptr) {
        native_handle_close_with_tag(clone);
        native_handle_delete(clone);
    } else {
        // add to list of direct connections
        // sensor service should never hold pointer or sp of SensorDirectConnection object.
        mConnectionHolder.addDirectConnection(conn);
    }
    return conn;
}

int SensorService::configureRuntimeSensorDirectChannel(
        int sensorHandle, const SensorDirectConnection* c, const sensors_direct_cfg_t* config) {
    int deviceId = c->getDeviceId();
    int sensorDeviceId = getDeviceIdFromHandle(sensorHandle);
    if (sensorDeviceId != c->getDeviceId()) {
        ALOGE("Cannot configure direct channel created for device %d with a sensor that belongs "
              "to device %d", c->getDeviceId(), sensorDeviceId);
        return BAD_VALUE;
    }
    auto runtimeSensorCallback = mRuntimeSensorCallbacks.find(deviceId);
    if (runtimeSensorCallback == mRuntimeSensorCallbacks.end()) {
        ALOGE("Runtime sensor callback for deviceId %d not found", deviceId);
        return BAD_VALUE;
    }
    return runtimeSensorCallback->second->onDirectChannelConfigured(
            c->getHalChannelHandle(), sensorHandle, config->rate_level);
}

int SensorService::setOperationParameter(
            int32_t handle, int32_t type,
            const Vector<float> &floats, const Vector<int32_t> &ints) {
    Mutex::Autolock _l(mLock);

    if (!checkCallingPermission(sLocationHardwarePermission, nullptr, nullptr)) {
        return PERMISSION_DENIED;
    }

    bool isFloat = true;
    bool isCustom = false;
    size_t expectSize = INT32_MAX;
    switch (type) {
        case AINFO_LOCAL_GEOMAGNETIC_FIELD:
            isFloat = true;
            expectSize = 3;
            break;
        case AINFO_LOCAL_GRAVITY:
            isFloat = true;
            expectSize = 1;
            break;
        case AINFO_DOCK_STATE:
        case AINFO_HIGH_PERFORMANCE_MODE:
        case AINFO_MAGNETIC_FIELD_CALIBRATION:
            isFloat = false;
            expectSize = 1;
            break;
        default:
            // CUSTOM events must only contain float data; it may have variable size
            if (type < AINFO_CUSTOM_START || type >= AINFO_DEBUGGING_START ||
                    ints.size() ||
                    sizeof(additional_info_event_t::data_float)/sizeof(float) < floats.size() ||
                    handle < 0) {
                return BAD_VALUE;
            }
            isFloat = true;
            isCustom = true;
            expectSize = floats.size();
            break;
    }

    if (!isCustom && handle != -1) {
        return BAD_VALUE;
    }

    // three events: first one is begin tag, last one is end tag, the one in the middle
    // is the payload.
    sensors_event_t event[3];
    int64_t timestamp = elapsedRealtimeNano();
    for (sensors_event_t* i = event; i < event + 3; i++) {
        *i = (sensors_event_t) {
            .version = sizeof(sensors_event_t),
            .sensor = handle,
            .type = SENSOR_TYPE_ADDITIONAL_INFO,
            .timestamp = timestamp++,
            .additional_info = (additional_info_event_t) {
                .serial = 0
            }
        };
    }

    event[0].additional_info.type = AINFO_BEGIN;
    event[1].additional_info.type = type;
    event[2].additional_info.type = AINFO_END;

    if (isFloat) {
        if (floats.size() != expectSize) {
            return BAD_VALUE;
        }
        for (size_t i = 0; i < expectSize; ++i) {
            event[1].additional_info.data_float[i] = floats[i];
        }
    } else {
        if (ints.size() != expectSize) {
            return BAD_VALUE;
        }
        for (size_t i = 0; i < expectSize; ++i) {
            event[1].additional_info.data_int32[i] = ints[i];
        }
    }

    SensorDevice& dev(SensorDevice::getInstance());
    for (sensors_event_t* i = event; i < event + 3; i++) {
        int ret = dev.injectSensorData(i);
        if (ret != NO_ERROR) {
            return ret;
        }
    }
    return NO_ERROR;
}

status_t SensorService::resetToNormalMode() {
    Mutex::Autolock _l(mLock);
    return resetToNormalModeLocked();
}

status_t SensorService::resetToNormalModeLocked() {
    SensorDevice& dev(SensorDevice::getInstance());
    status_t err = dev.setMode(NORMAL);
    if (err == NO_ERROR) {
        mCurrentOperatingMode = NORMAL;
        dev.enableAllSensors();
        checkAndReportProxStateChangeLocked();
    }
    return err;
}

void SensorService::cleanupConnection(SensorEventConnection* c) {
    ConnectionSafeAutolock connLock = mConnectionHolder.lock(mLock);
    const wp<SensorEventConnection> connection(c);
    size_t size = mActiveSensors.size();
    ALOGD_IF(DEBUG_CONNECTIONS, "%zu active sensors", size);
    for (size_t i=0 ; i<size ; ) {
        int handle = mActiveSensors.keyAt(i);
        if (c->hasSensor(handle)) {
            ALOGD_IF(DEBUG_CONNECTIONS, "%zu: disabling handle=0x%08x", i, handle);
            std::shared_ptr<SensorInterface> sensor = getSensorInterfaceFromHandle(handle);
            if (sensor != nullptr) {
                sensor->activate(c, false);
            } else {
                ALOGE("sensor interface of handle=0x%08x is null!", handle);
            }
            if (c->removeSensor(handle)) {
                BatteryService::disableSensor(c->getUid(), handle);
            }
        }
        SensorRecord* rec = mActiveSensors.valueAt(i);
        ALOGE_IF(!rec, "mActiveSensors[%zu] is null (handle=0x%08x)!", i, handle);
        ALOGD_IF(DEBUG_CONNECTIONS,
                "removing connection %p for sensor[%zu].handle=0x%08x",
                c, i, handle);

        if (rec && rec->removeConnection(connection)) {
            ALOGD_IF(DEBUG_CONNECTIONS, "... and it was the last connection");
            mActiveSensors.removeItemsAt(i, 1);
            mActiveVirtualSensors.erase(handle);
            delete rec;
            size--;
        } else {
            i++;
        }
    }
    c->updateLooperRegistration(mLooper);
    mConnectionHolder.removeEventConnection(connection);
    if (c->needsWakeLock()) {
        checkWakeLockStateLocked(&connLock);
    }

    SensorDevice& dev(SensorDevice::getInstance());
    dev.notifyConnectionDestroyed(c);
}

void SensorService::cleanupConnection(SensorDirectConnection* c) {
    Mutex::Autolock _l(mLock);

    int deviceId = c->getDeviceId();
    if (deviceId == RuntimeSensor::DEFAULT_DEVICE_ID) {
        SensorDevice& dev(SensorDevice::getInstance());
        dev.unregisterDirectChannel(c->getHalChannelHandle());
    } else {
        auto runtimeSensorCallback = mRuntimeSensorCallbacks.find(deviceId);
        if (runtimeSensorCallback != mRuntimeSensorCallbacks.end()) {
            runtimeSensorCallback->second->onDirectChannelDestroyed(c->getHalChannelHandle());
        } else {
            ALOGE("Runtime sensor callback for deviceId %d not found", deviceId);
        }
    }
    mConnectionHolder.removeDirectConnection(c);
}

void SensorService::checkAndReportProxStateChangeLocked() {
    if (mProxSensorHandles.empty()) return;

    SensorDevice& dev(SensorDevice::getInstance());
    bool isActive = false;
    for (auto& sensor : mProxSensorHandles) {
        if (dev.isSensorActive(sensor)) {
            isActive = true;
            break;
        }
    }
    if (isActive != mLastReportedProxIsActive) {
        notifyProximityStateLocked(isActive, mProximityActiveListeners);
        mLastReportedProxIsActive = isActive;
    }
}

void SensorService::notifyProximityStateLocked(
        const bool isActive,
        const std::vector<sp<ProximityActiveListener>>& listeners) {
    const uint64_t mySeq = ++curProxCallbackSeq;
    std::thread t([isActive, mySeq, listenersCopy = listeners]() {
        while (completedCallbackSeq.load() != mySeq - 1)
            std::this_thread::sleep_for(1ms);
        for (auto& listener : listenersCopy)
            listener->onProximityActive(isActive);
        completedCallbackSeq++;
    });
    t.detach();
}

status_t SensorService::addProximityActiveListener(const sp<ProximityActiveListener>& callback) {
    if (callback == nullptr) {
        return BAD_VALUE;
    }

    Mutex::Autolock _l(mLock);

    // Check if the callback was already added.
    for (const auto& cb : mProximityActiveListeners) {
        if (cb == callback) {
            return ALREADY_EXISTS;
        }
    }

    mProximityActiveListeners.push_back(callback);
    std::vector<sp<ProximityActiveListener>> listener(1, callback);
    notifyProximityStateLocked(mLastReportedProxIsActive, listener);
    return OK;
}

status_t SensorService::removeProximityActiveListener(
        const sp<ProximityActiveListener>& callback) {
    if (callback == nullptr) {
        return BAD_VALUE;
    }

    Mutex::Autolock _l(mLock);

    for (auto iter = mProximityActiveListeners.begin();
         iter != mProximityActiveListeners.end();
         ++iter) {
        if (*iter == callback) {
            mProximityActiveListeners.erase(iter);
            return OK;
        }
    }
    return NAME_NOT_FOUND;
}

std::shared_ptr<SensorInterface> SensorService::getSensorInterfaceFromHandle(int handle) const {
    return mSensors.getInterface(handle);
}

int SensorService::getDeviceIdFromHandle(int handle) const {
    int deviceId = RuntimeSensor::DEFAULT_DEVICE_ID;
    mSensors.forEachEntry(
            [&deviceId, handle] (const SensorServiceUtil::SensorList::Entry& e) -> bool {
                if (e.si->getSensor().getHandle() == handle) {
                    deviceId = e.deviceId;
                    return false;  // stop iterating
                }
                return true;
            });
    return deviceId;
}

status_t SensorService::enable(const sp<SensorEventConnection>& connection,
        int handle, nsecs_t samplingPeriodNs, nsecs_t maxBatchReportLatencyNs, int reservedFlags,
        const String16& opPackageName) {
    if (mInitCheck != NO_ERROR)
        return mInitCheck;

    std::shared_ptr<SensorInterface> sensor = getSensorInterfaceFromHandle(handle);
    if (sensor == nullptr ||
        !canAccessSensor(sensor->getSensor(), "Tried enabling", opPackageName)) {
        return BAD_VALUE;
    }

    ConnectionSafeAutolock connLock = mConnectionHolder.lock(mLock);
    if (mCurrentOperatingMode != NORMAL && mCurrentOperatingMode != REPLAY_DATA_INJECTION &&
           !isAllowListedPackage(connection->getPackageName())) {
        return INVALID_OPERATION;
    }

    SensorRecord* rec = mActiveSensors.valueFor(handle);
    if (rec == nullptr) {
        rec = new SensorRecord(connection);
        mActiveSensors.add(handle, rec);
        if (sensor->isVirtual()) {
            mActiveVirtualSensors.emplace(handle);
        }

        // There was no SensorRecord for this sensor which means it was previously disabled. Mark
        // the recent event as stale to ensure that the previous event is not sent to a client. This
        // ensures on-change events that were generated during a previous sensor activation are not
        // erroneously sent to newly connected clients, especially if a second client registers for
        // an on-change sensor before the first client receives the updated event. Once an updated
        // event is received, the recent events will be marked as current, and any new clients will
        // immediately receive the most recent event.
        if (sensor->getSensor().getReportingMode() == AREPORTING_MODE_ON_CHANGE) {
            auto logger = mRecentEvent.find(handle);
            if (logger != mRecentEvent.end()) {
                logger->second->setLastEventStale();
            }
        }
    } else {
        if (rec->addConnection(connection)) {
            // this sensor is already activated, but we are adding a connection that uses it.
            // Immediately send down the last known value of the requested sensor if it's not a
            // "continuous" sensor.
            if (sensor->getSensor().getReportingMode() == AREPORTING_MODE_ON_CHANGE) {
                // NOTE: The wake_up flag of this event may get set to
                // WAKE_UP_SENSOR_EVENT_NEEDS_ACK if this is a wake_up event.

                auto logger = mRecentEvent.find(handle);
                if (logger != mRecentEvent.end()) {
                    sensors_event_t event;
                    // Verify that the last sensor event was generated from the current activation
                    // of the sensor. If not, it is possible for an on-change sensor to receive a
                    // sensor event that is stale if two clients re-activate the sensor
                    // simultaneously.
                    if(logger->second->populateLastEventIfCurrent(&event)) {
                        event.sensor = handle;
                        if (event.version == sizeof(sensors_event_t)) {
                            if (isWakeUpSensorEvent(event) && !mWakeLockAcquired) {
                                setWakeLockAcquiredLocked(true);
                            }
                            connection->sendEvents(&event, 1, nullptr);
                            if (!connection->needsWakeLock() && mWakeLockAcquired) {
                                checkWakeLockStateLocked(&connLock);
                            }
                        }
                    }
                }
            }
        }
    }

    if (connection->addSensor(handle)) {
        BatteryService::enableSensor(connection->getUid(), handle);
        // the sensor was added (which means it wasn't already there)
        // so, see if this connection becomes active
        mConnectionHolder.addEventConnectionIfNotPresent(connection);
    } else {
        ALOGW("sensor %08x already enabled in connection %p (ignoring)",
            handle, connection.get());
    }

    // Check maximum delay for the sensor.
    nsecs_t maxDelayNs = sensor->getSensor().getMaxDelay() * 1000LL;
    if (maxDelayNs > 0 && (samplingPeriodNs > maxDelayNs)) {
        samplingPeriodNs = maxDelayNs;
    }

    nsecs_t minDelayNs = sensor->getSensor().getMinDelayNs();
    if (samplingPeriodNs < minDelayNs) {
        samplingPeriodNs = minDelayNs;
    }

    ALOGD_IF(DEBUG_CONNECTIONS, "Calling batch handle==%d flags=%d"
                                "rate=%" PRId64 " timeout== %" PRId64"",
             handle, reservedFlags, samplingPeriodNs, maxBatchReportLatencyNs);

    status_t err = sensor->batch(connection.get(), handle, 0, samplingPeriodNs,
                                 maxBatchReportLatencyNs);

    // Call flush() before calling activate() on the sensor. Wait for a first
    // flush complete event before sending events on this connection. Ignore
    // one-shot sensors which don't support flush(). Ignore on-change sensors
    // to maintain the on-change logic (any on-change events except the initial
    // one should be trigger by a change in value). Also if this sensor isn't
    // already active, don't call flush().
    if (err == NO_ERROR &&
            sensor->getSensor().getReportingMode() == AREPORTING_MODE_CONTINUOUS &&
            rec->getNumConnections() > 1) {
        connection->setFirstFlushPending(handle, true);
        status_t err_flush = sensor->flush(connection.get(), handle);
        // Flush may return error if the underlying h/w sensor uses an older HAL.
        if (err_flush == NO_ERROR) {
            rec->addPendingFlushConnection(connection.get());
        } else {
            connection->setFirstFlushPending(handle, false);
        }
    }

    if (err == NO_ERROR) {
        ALOGD_IF(DEBUG_CONNECTIONS, "Calling activate on %d", handle);
        err = sensor->activate(connection.get(), true);
    }

    if (err == NO_ERROR) {
        connection->updateLooperRegistration(mLooper);

        if (sensor->getSensor().getRequiredPermission().size() > 0 &&
                sensor->getSensor().getRequiredAppOp() >= 0) {
            connection->mHandleToAppOp[handle] = sensor->getSensor().getRequiredAppOp();
        }

        mLastNSensorRegistrations.editItemAt(mNextSensorRegIndex) =
                SensorRegistrationInfo(handle, connection->getPackageName(),
                                       samplingPeriodNs, maxBatchReportLatencyNs, true);
        mNextSensorRegIndex = (mNextSensorRegIndex + 1) % SENSOR_REGISTRATIONS_BUF_SIZE;
    }

    if (err != NO_ERROR) {
        // batch/activate has failed, reset our state.
        cleanupWithoutDisableLocked(connection, handle);
    }
    return err;
}

status_t SensorService::disable(const sp<SensorEventConnection>& connection, int handle) {
    if (mInitCheck != NO_ERROR)
        return mInitCheck;

    Mutex::Autolock _l(mLock);
    status_t err = cleanupWithoutDisableLocked(connection, handle);
    if (err == NO_ERROR) {
        std::shared_ptr<SensorInterface> sensor = getSensorInterfaceFromHandle(handle);
        err = sensor != nullptr ? sensor->activate(connection.get(), false) : status_t(BAD_VALUE);

    }
    if (err == NO_ERROR) {
        mLastNSensorRegistrations.editItemAt(mNextSensorRegIndex) =
                SensorRegistrationInfo(handle, connection->getPackageName(), 0, 0, false);
        mNextSensorRegIndex = (mNextSensorRegIndex + 1) % SENSOR_REGISTRATIONS_BUF_SIZE;
    }
    return err;
}

status_t SensorService::cleanupWithoutDisable(
        const sp<SensorEventConnection>& connection, int handle) {
    Mutex::Autolock _l(mLock);
    return cleanupWithoutDisableLocked(connection, handle);
}

status_t SensorService::cleanupWithoutDisableLocked(
        const sp<SensorEventConnection>& connection, int handle) {
    SensorRecord* rec = mActiveSensors.valueFor(handle);
    if (rec) {
        // see if this connection becomes inactive
        if (connection->removeSensor(handle)) {
            BatteryService::disableSensor(connection->getUid(), handle);
        }
        if (connection->hasAnySensor() == false) {
            connection->updateLooperRegistration(mLooper);
            mConnectionHolder.removeEventConnection(connection);
        }
        // see if this sensor becomes inactive
        if (rec->removeConnection(connection)) {
            mActiveSensors.removeItem(handle);
            mActiveVirtualSensors.erase(handle);
            delete rec;
        }
        return NO_ERROR;
    }
    return BAD_VALUE;
}

status_t SensorService::setEventRate(const sp<SensorEventConnection>& connection,
        int handle, nsecs_t ns, const String16& opPackageName) {
    if (mInitCheck != NO_ERROR)
        return mInitCheck;

    std::shared_ptr<SensorInterface> sensor = getSensorInterfaceFromHandle(handle);
    if (sensor == nullptr ||
        !canAccessSensor(sensor->getSensor(), "Tried configuring", opPackageName)) {
        return BAD_VALUE;
    }

    if (ns < 0)
        return BAD_VALUE;

    nsecs_t minDelayNs = sensor->getSensor().getMinDelayNs();
    if (ns < minDelayNs) {
        ns = minDelayNs;
    }

    return sensor->setDelay(connection.get(), handle, ns);
}

status_t SensorService::flushSensor(const sp<SensorEventConnection>& connection,
        const String16& opPackageName) {
    if (mInitCheck != NO_ERROR) return mInitCheck;
    SensorDevice& dev(SensorDevice::getInstance());
    const int halVersion = dev.getHalDeviceVersion();
    status_t err(NO_ERROR);
    Mutex::Autolock _l(mLock);
    // Loop through all sensors for this connection and call flush on each of them.
    for (int handle : connection->getActiveSensorHandles()) {
        std::shared_ptr<SensorInterface> sensor = getSensorInterfaceFromHandle(handle);
        if (sensor == nullptr) {
            continue;
        }
        if (sensor->getSensor().getReportingMode() == AREPORTING_MODE_ONE_SHOT) {
            ALOGE("flush called on a one-shot sensor");
            err = INVALID_OPERATION;
            continue;
        }
        if (halVersion <= SENSORS_DEVICE_API_VERSION_1_0 || isVirtualSensor(handle)) {
            // For older devices just increment pending flush count which will send a trivial
            // flush complete event.
            if (!connection->incrementPendingFlushCountIfHasAccess(handle)) {
                ALOGE("flush called on an inaccessible sensor");
                err = INVALID_OPERATION;
            }
        } else {
            if (!canAccessSensor(sensor->getSensor(), "Tried flushing", opPackageName)) {
                err = INVALID_OPERATION;
                continue;
            }
            status_t err_flush = sensor->flush(connection.get(), handle);
            if (err_flush == NO_ERROR) {
                SensorRecord* rec = mActiveSensors.valueFor(handle);
                if (rec != nullptr) rec->addPendingFlushConnection(connection);
            }
            err = (err_flush != NO_ERROR) ? err_flush : err;
        }
    }
    return err;
}

bool SensorService::canAccessSensor(const Sensor& sensor, const char* operation,
        const String16& opPackageName) {
    // Special case for Head Tracker sensor type: currently restricted to system usage only, unless
    // the restriction is specially lifted for testing
    if (sensor.getType() == SENSOR_TYPE_HEAD_TRACKER &&
            !isAudioServerOrSystemServerUid(IPCThreadState::self()->getCallingUid())) {
        if (!mHtRestricted) {
            ALOGI("Permitting access to HT sensor type outside system (%s)",
                  String8(opPackageName).c_str());
        } else {
            ALOGW("%s %s a sensor (%s) as a non-system client", String8(opPackageName).c_str(),
                  operation, sensor.getName().c_str());
            return false;
        }
    }

    // Check if a permission is required for this sensor
    if (sensor.getRequiredPermission().length() <= 0) {
        return true;
    }

    const int32_t opCode = sensor.getRequiredAppOp();
    int targetSdkVersion = getTargetSdkVersion(opPackageName);

    bool canAccess = false;
    if (targetSdkVersion > 0 && targetSdkVersion <= __ANDROID_API_P__ &&
            (sensor.getType() == SENSOR_TYPE_STEP_COUNTER ||
             sensor.getType() == SENSOR_TYPE_STEP_DETECTOR)) {
        // Allow access to step sensors if the application targets pre-Q, which is before the
        // requirement to hold the AR permission to access Step Counter and Step Detector events
        // was introduced.
        canAccess = true;
    } else if (hasPermissionForSensor(sensor)) {
        // Ensure that the AppOp is allowed, or that there is no necessary app op for the sensor
        if (opCode >= 0) {
            const int32_t appOpMode = sAppOpsManager.checkOp(opCode,
                    IPCThreadState::self()->getCallingUid(), opPackageName);
            canAccess = (appOpMode == AppOpsManager::MODE_ALLOWED);
        } else {
            canAccess = true;
        }
    }

    if (!canAccess) {
        ALOGE("%s %s a sensor (%s) without holding %s", String8(opPackageName).c_str(),
              operation, sensor.getName().c_str(), sensor.getRequiredPermission().c_str());
    }

    return canAccess;
}

bool SensorService::hasPermissionForSensor(const Sensor& sensor) {
    bool hasPermission = false;
    const String8& requiredPermission = sensor.getRequiredPermission();

    // Runtime permissions can't use the cache as they may change.
    if (sensor.isRequiredPermissionRuntime()) {
        hasPermission = checkPermission(String16(requiredPermission),
                IPCThreadState::self()->getCallingPid(),
                IPCThreadState::self()->getCallingUid(),
                /*logPermissionFailure=*/ false);
    } else {
        hasPermission = PermissionCache::checkCallingPermission(String16(requiredPermission));
    }
    return hasPermission;
}

int SensorService::getTargetSdkVersion(const String16& opPackageName) {
    // Don't query the SDK version for the ISensorManager descriptor as it doesn't have one. This
    // descriptor tends to be used for VNDK clients, but can technically be set by anyone so don't
    // give it elevated privileges.
    if (opPackageName.startsWith(sSensorInterfaceDescriptorPrefix)) {
        return -1;
    }

    Mutex::Autolock packageLock(sPackageTargetVersionLock);
    int targetSdkVersion = -1;
    auto entry = sPackageTargetVersion.find(opPackageName);
    if (entry != sPackageTargetVersion.end()) {
        targetSdkVersion = entry->second;
    } else {
        sp<IBinder> binder = defaultServiceManager()->getService(String16("package_native"));
        if (binder != nullptr) {
            sp<content::pm::IPackageManagerNative> packageManager =
                    interface_cast<content::pm::IPackageManagerNative>(binder);
            if (packageManager != nullptr) {
                binder::Status status = packageManager->getTargetSdkVersionForPackage(
                        opPackageName, &targetSdkVersion);
                if (!status.isOk()) {
                    targetSdkVersion = -1;
                }
            }
        }
        sPackageTargetVersion[opPackageName] = targetSdkVersion;
    }
    return targetSdkVersion;
}

void SensorService::resetTargetSdkVersionCache(const String16& opPackageName) {
    Mutex::Autolock packageLock(sPackageTargetVersionLock);
    auto iter = sPackageTargetVersion.find(opPackageName);
    if (iter != sPackageTargetVersion.end()) {
        sPackageTargetVersion.erase(iter);
    }
}

bool SensorService::getTargetOperatingMode(const std::string &inputString, Mode *targetModeOut) {
    if (inputString == std::string("restrict")) {
      *targetModeOut = RESTRICTED;
      return true;
    }
    if (inputString == std::string("enable")) {
      *targetModeOut = NORMAL;
      return true;
    }
    if (inputString == std::string("data_injection")) {
      *targetModeOut = DATA_INJECTION;
      return true;
    }
    if (inputString == std::string("replay_data_injection")) {
      *targetModeOut = REPLAY_DATA_INJECTION;
      return true;
    }
    return false;
}

status_t SensorService::changeOperatingMode(const Vector<String16>& args,
                                            Mode targetOperatingMode) {
    ConnectionSafeAutolock connLock = mConnectionHolder.lock(mLock);
    SensorDevice& dev(SensorDevice::getInstance());
    if (mCurrentOperatingMode == targetOperatingMode) {
        return NO_ERROR;
    }
    if (targetOperatingMode != NORMAL && args.size() < 2) {
        return INVALID_OPERATION;
    }
    switch (targetOperatingMode) {
      case NORMAL:
        // If currently in restricted mode, reset back to NORMAL mode else ignore.
        if (mCurrentOperatingMode == RESTRICTED) {
            mCurrentOperatingMode = NORMAL;
            // enable sensors and recover all sensor direct report
            enableAllSensorsLocked(&connLock);
        }
        if (mCurrentOperatingMode == REPLAY_DATA_INJECTION) {
            dev.disableAllSensors();
        }
        if (mCurrentOperatingMode == DATA_INJECTION ||
                mCurrentOperatingMode == REPLAY_DATA_INJECTION) {
          resetToNormalModeLocked();
        }
        mAllowListedPackage.clear();
        return status_t(NO_ERROR);
      case RESTRICTED:
        // If in any mode other than normal, ignore.
        if (mCurrentOperatingMode != NORMAL) {
            return INVALID_OPERATION;
        }

        mCurrentOperatingMode = RESTRICTED;
        // temporarily stop all sensor direct report and disable sensors
        disableAllSensorsLocked(&connLock);
        mAllowListedPackage.setTo(String8(args[1]));
        return status_t(NO_ERROR);
      case REPLAY_DATA_INJECTION:
        if (SensorServiceUtil::isUserBuild()) {
            return INVALID_OPERATION;
        }
        FALLTHROUGH_INTENDED;
      case DATA_INJECTION:
        if (mCurrentOperatingMode == NORMAL) {
            dev.disableAllSensors();
            // Always use DATA_INJECTION here since this value goes to the HAL and the HAL
            // doesn't have an understanding of replay vs. normal data injection.
            status_t err = dev.setMode(DATA_INJECTION);
            if (err == NO_ERROR) {
                mCurrentOperatingMode = targetOperatingMode;
            }
            if (err != NO_ERROR || targetOperatingMode == REPLAY_DATA_INJECTION) {
                // Re-enable sensors.
                dev.enableAllSensors();
            }
            mAllowListedPackage.setTo(String8(args[1]));
            return NO_ERROR;
        } else {
            // Transition to data injection mode supported only from NORMAL mode.
            return INVALID_OPERATION;
        }
        break;
      default:
        break;
    }
    return NO_ERROR;
}

void SensorService::checkWakeLockState() {
    ConnectionSafeAutolock connLock = mConnectionHolder.lock(mLock);
    checkWakeLockStateLocked(&connLock);
}

void SensorService::checkWakeLockStateLocked(ConnectionSafeAutolock* connLock) {
    if (!mWakeLockAcquired) {
        return;
    }
    bool releaseLock = true;
    for (const sp<SensorEventConnection>& connection : connLock->getActiveConnections()) {
        if (connection->needsWakeLock()) {
            releaseLock = false;
            break;
        }
    }
    if (releaseLock) {
        setWakeLockAcquiredLocked(false);
    }
}

void SensorService::sendEventsFromCache(const sp<SensorEventConnection>& connection) {
    Mutex::Autolock _l(mLock);
    connection->writeToSocketFromCache();
    if (connection->needsWakeLock()) {
        setWakeLockAcquiredLocked(true);
    }
}

<<<<<<< HEAD
bool SensorService::isWhiteListedPackage(const String8& packageName) {
    return (packageName.contains(mWhiteListedPackage.c_str()));
=======
bool SensorService::isAllowListedPackage(const String8& packageName) {
    return (packageName.contains(mAllowListedPackage.string()));
>>>>>>> b7bc7af7
}

bool SensorService::isOperationRestrictedLocked(const String16& opPackageName) {
    if (mCurrentOperatingMode == RESTRICTED) {
        String8 package(opPackageName);
        return !isAllowListedPackage(package);
    }
    return false;
}

void SensorService::UidPolicy::registerSelf() {
    ActivityManager am;
    am.registerUidObserver(this, ActivityManager::UID_OBSERVER_GONE
            | ActivityManager::UID_OBSERVER_IDLE
            | ActivityManager::UID_OBSERVER_ACTIVE,
            ActivityManager::PROCESS_STATE_UNKNOWN,
            String16("android"));
}

void SensorService::UidPolicy::unregisterSelf() {
    ActivityManager am;
    am.unregisterUidObserver(this);
}

void SensorService::UidPolicy::onUidGone(__unused uid_t uid, __unused bool disabled) {
    onUidIdle(uid, disabled);
}

void SensorService::UidPolicy::onUidActive(uid_t uid) {
    {
        Mutex::Autolock _l(mUidLock);
        mActiveUids.insert(uid);
    }
    sp<SensorService> service = mService.promote();
    if (service != nullptr) {
        service->onUidStateChanged(uid, UID_STATE_ACTIVE);
    }
}

void SensorService::UidPolicy::onUidIdle(uid_t uid, __unused bool disabled) {
    bool deleted = false;
    {
        Mutex::Autolock _l(mUidLock);
        if (mActiveUids.erase(uid) > 0) {
            deleted = true;
        }
    }
    if (deleted) {
        sp<SensorService> service = mService.promote();
        if (service != nullptr) {
            service->onUidStateChanged(uid, UID_STATE_IDLE);
        }
    }
}

void SensorService::UidPolicy::addOverrideUid(uid_t uid, bool active) {
    updateOverrideUid(uid, active, true);
}

void SensorService::UidPolicy::removeOverrideUid(uid_t uid) {
    updateOverrideUid(uid, false, false);
}

void SensorService::UidPolicy::updateOverrideUid(uid_t uid, bool active, bool insert) {
    bool wasActive = false;
    bool isActive = false;
    {
        Mutex::Autolock _l(mUidLock);
        wasActive = isUidActiveLocked(uid);
        mOverrideUids.erase(uid);
        if (insert) {
            mOverrideUids.insert(std::pair<uid_t, bool>(uid, active));
        }
        isActive = isUidActiveLocked(uid);
    }
    if (wasActive != isActive) {
        sp<SensorService> service = mService.promote();
        if (service != nullptr) {
            service->onUidStateChanged(uid, isActive ? UID_STATE_ACTIVE : UID_STATE_IDLE);
        }
    }
}

bool SensorService::UidPolicy::isUidActive(uid_t uid) {
    // Non-app UIDs are considered always active
    if (uid < FIRST_APPLICATION_UID) {
        return true;
    }
    Mutex::Autolock _l(mUidLock);
    return isUidActiveLocked(uid);
}

bool SensorService::UidPolicy::isUidActiveLocked(uid_t uid) {
    // Non-app UIDs are considered always active
    if (uid < FIRST_APPLICATION_UID) {
        return true;
    }
    auto it = mOverrideUids.find(uid);
    if (it != mOverrideUids.end()) {
        return it->second;
    }
    return mActiveUids.find(uid) != mActiveUids.end();
}

bool SensorService::isUidActive(uid_t uid) {
    return mUidPolicy->isUidActive(uid);
}

bool SensorService::isRateCappedBasedOnPermission(const String16& opPackageName) {
    int targetSdk = getTargetSdkVersion(opPackageName);
    bool hasSamplingRatePermission = checkPermission(sAccessHighSensorSamplingRatePermission,
            IPCThreadState::self()->getCallingPid(),
            IPCThreadState::self()->getCallingUid(),
            /*logPermissionFailure=*/ false);
    if (targetSdk < __ANDROID_API_S__ ||
            (targetSdk >= __ANDROID_API_S__ && hasSamplingRatePermission)) {
        return false;
    }
    return true;
}

/**
 * Checks if a sensor should be capped according to HIGH_SAMPLING_RATE_SENSORS
 * permission.
 *
 * This needs to be kept in sync with the list defined on the Java side
 * in frameworks/base/core/java/android/hardware/SystemSensorManager.java
 */
bool SensorService::isSensorInCappedSet(int sensorType) {
    return (sensorType == SENSOR_TYPE_ACCELEROMETER
            || sensorType == SENSOR_TYPE_ACCELEROMETER_UNCALIBRATED
            || sensorType == SENSOR_TYPE_GYROSCOPE
            || sensorType == SENSOR_TYPE_GYROSCOPE_UNCALIBRATED
            || sensorType == SENSOR_TYPE_MAGNETIC_FIELD
            || sensorType == SENSOR_TYPE_MAGNETIC_FIELD_UNCALIBRATED);
}

status_t SensorService::adjustSamplingPeriodBasedOnMicAndPermission(nsecs_t* requestedPeriodNs,
        const String16& opPackageName) {
    if (*requestedPeriodNs >= SENSOR_SERVICE_CAPPED_SAMPLING_PERIOD_NS) {
        return OK;
    }
    bool shouldCapBasedOnPermission = isRateCappedBasedOnPermission(opPackageName);
    if (shouldCapBasedOnPermission) {
        *requestedPeriodNs = SENSOR_SERVICE_CAPPED_SAMPLING_PERIOD_NS;
        if (isPackageDebuggable(opPackageName)) {
            return PERMISSION_DENIED;
        }
        return OK;
    }
    if (mMicSensorPrivacyPolicy->isSensorPrivacyEnabled()) {
        *requestedPeriodNs = SENSOR_SERVICE_CAPPED_SAMPLING_PERIOD_NS;
        return OK;
    }
    return OK;
}

status_t SensorService::adjustRateLevelBasedOnMicAndPermission(int* requestedRateLevel,
        const String16& opPackageName) {
    if (*requestedRateLevel <= SENSOR_SERVICE_CAPPED_SAMPLING_RATE_LEVEL) {
        return OK;
    }
    bool shouldCapBasedOnPermission = isRateCappedBasedOnPermission(opPackageName);
    if (shouldCapBasedOnPermission) {
        *requestedRateLevel = SENSOR_SERVICE_CAPPED_SAMPLING_RATE_LEVEL;
        if (isPackageDebuggable(opPackageName)) {
            return PERMISSION_DENIED;
        }
        return OK;
    }
    if (mMicSensorPrivacyPolicy->isSensorPrivacyEnabled()) {
        *requestedRateLevel = SENSOR_SERVICE_CAPPED_SAMPLING_RATE_LEVEL;
        return OK;
    }
    return OK;
}

void SensorService::SensorPrivacyPolicy::registerSelf() {
    AutoCallerClear acc;
    SensorPrivacyManager spm;
    mSensorPrivacyEnabled = spm.isSensorPrivacyEnabled();
    spm.addSensorPrivacyListener(this);
}

void SensorService::SensorPrivacyPolicy::unregisterSelf() {
    AutoCallerClear acc;
    SensorPrivacyManager spm;
    spm.removeSensorPrivacyListener(this);
}

bool SensorService::SensorPrivacyPolicy::isSensorPrivacyEnabled() {
    return mSensorPrivacyEnabled;
}

binder::Status SensorService::SensorPrivacyPolicy::onSensorPrivacyChanged(int toggleType __unused,
        int sensor __unused, bool enabled) {
    mSensorPrivacyEnabled = enabled;
    sp<SensorService> service = mService.promote();

    if (service != nullptr) {
        if (enabled) {
            service->disableAllSensors();
        } else {
            service->enableAllSensors();
        }
    }
    return binder::Status::ok();
}

void SensorService::MicrophonePrivacyPolicy::registerSelf() {
    AutoCallerClear acc;
    SensorPrivacyManager spm;
    mSensorPrivacyEnabled =
            spm.isToggleSensorPrivacyEnabled(
                    SensorPrivacyManager::TOGGLE_TYPE_SOFTWARE,
            SensorPrivacyManager::TOGGLE_SENSOR_MICROPHONE)
                    || spm.isToggleSensorPrivacyEnabled(
                            SensorPrivacyManager::TOGGLE_TYPE_HARDWARE,
                            SensorPrivacyManager::TOGGLE_SENSOR_MICROPHONE);
    spm.addToggleSensorPrivacyListener(this);
}

void SensorService::MicrophonePrivacyPolicy::unregisterSelf() {
    AutoCallerClear acc;
    SensorPrivacyManager spm;
    spm.removeToggleSensorPrivacyListener(this);
}

binder::Status SensorService::MicrophonePrivacyPolicy::onSensorPrivacyChanged(int toggleType __unused,
        int sensor, bool enabled) {
    if (sensor != SensorPrivacyManager::TOGGLE_SENSOR_MICROPHONE) {
        return binder::Status::ok();
    }
    mSensorPrivacyEnabled = enabled;
    sp<SensorService> service = mService.promote();

    if (service != nullptr) {
        if (enabled) {
            service->capRates();
        } else {
            service->uncapRates();
        }
    }
    return binder::Status::ok();
}

SensorService::ConnectionSafeAutolock::ConnectionSafeAutolock(
        SensorService::SensorConnectionHolder& holder, Mutex& mutex)
        : mConnectionHolder(holder), mAutolock(mutex) {}

template<typename ConnectionType>
const std::vector<sp<ConnectionType>>& SensorService::ConnectionSafeAutolock::getConnectionsHelper(
        const SortedVector<wp<ConnectionType>>& connectionList,
        std::vector<std::vector<sp<ConnectionType>>>* referenceHolder) {
    referenceHolder->emplace_back();
    std::vector<sp<ConnectionType>>& connections = referenceHolder->back();
    for (const wp<ConnectionType>& weakConnection : connectionList){
        sp<ConnectionType> connection = weakConnection.promote();
        if (connection != nullptr) {
            connections.push_back(std::move(connection));
        }
    }
    return connections;
}

const std::vector<sp<SensorService::SensorEventConnection>>&
        SensorService::ConnectionSafeAutolock::getActiveConnections() {
    return getConnectionsHelper(mConnectionHolder.mActiveConnections,
                                &mReferencedActiveConnections);
}

const std::vector<sp<SensorService::SensorDirectConnection>>&
        SensorService::ConnectionSafeAutolock::getDirectConnections() {
    return getConnectionsHelper(mConnectionHolder.mDirectConnections,
                                &mReferencedDirectConnections);
}

void SensorService::SensorConnectionHolder::addEventConnectionIfNotPresent(
        const sp<SensorService::SensorEventConnection>& connection) {
    if (mActiveConnections.indexOf(connection) < 0) {
        mActiveConnections.add(connection);
    }
}

void SensorService::SensorConnectionHolder::removeEventConnection(
        const wp<SensorService::SensorEventConnection>& connection) {
    mActiveConnections.remove(connection);
}

void SensorService::SensorConnectionHolder::addDirectConnection(
        const sp<SensorService::SensorDirectConnection>& connection) {
    mDirectConnections.add(connection);
}

void SensorService::SensorConnectionHolder::removeDirectConnection(
        const wp<SensorService::SensorDirectConnection>& connection) {
    mDirectConnections.remove(connection);
}

SensorService::ConnectionSafeAutolock SensorService::SensorConnectionHolder::lock(Mutex& mutex) {
    return ConnectionSafeAutolock(*this, mutex);
}

bool SensorService::isPackageDebuggable(const String16& opPackageName) {
    bool debugMode = false;
    sp<IBinder> binder = defaultServiceManager()->getService(String16("package_native"));
    if (binder != nullptr) {
        sp<content::pm::IPackageManagerNative> packageManager =
                interface_cast<content::pm::IPackageManagerNative>(binder);
        if (packageManager != nullptr) {
            binder::Status status = packageManager->isPackageDebuggable(
                opPackageName, &debugMode);
        }
    }
    return debugMode;
}
} // namespace android<|MERGE_RESOLUTION|>--- conflicted
+++ resolved
@@ -642,25 +642,18 @@
                    result.appendFormat(" NORMAL\n");
                    break;
                case RESTRICTED:
-<<<<<<< HEAD
-                   result.appendFormat(" RESTRICTED : %s\n", mWhiteListedPackage.c_str());
+                   result.appendFormat(" RESTRICTED : %s\n", mAllowListedPackage.c_str());
                    break;
                case DATA_INJECTION:
-                   result.appendFormat(" DATA_INJECTION : %s\n", mWhiteListedPackage.c_str());
-=======
-                   result.appendFormat(" RESTRICTED : %s\n", mAllowListedPackage.string());
-                   break;
-               case DATA_INJECTION:
-                   result.appendFormat(" DATA_INJECTION : %s\n", mAllowListedPackage.string());
+                   result.appendFormat(" DATA_INJECTION : %s\n", mAllowListedPackage.c_str());
                    break;
                case REPLAY_DATA_INJECTION:
                    result.appendFormat(" REPLAY_DATA_INJECTION : %s\n",
-                            mAllowListedPackage.string());
+                            mAllowListedPackage.c_str());
                    break;
                default:
                    result.appendFormat(" UNKNOWN\n");
                    break;
->>>>>>> b7bc7af7
             }
             result.appendFormat("Sensor Privacy: %s\n",
                     mSensorPrivacyPolicy->isSensorPrivacyEnabled() ? "enabled" : "disabled");
@@ -778,19 +771,11 @@
             break;
         case RESTRICTED:
             proto.write(OPERATING_MODE, OP_MODE_RESTRICTED);
-<<<<<<< HEAD
-            proto.write(WHITELISTED_PACKAGE, std::string(mWhiteListedPackage.c_str()));
+            proto.write(WHITELISTED_PACKAGE, std::string(mAllowListedPackage.c_str()));
             break;
         case DATA_INJECTION:
             proto.write(OPERATING_MODE, OP_MODE_DATA_INJECTION);
-            proto.write(WHITELISTED_PACKAGE, std::string(mWhiteListedPackage.c_str()));
-=======
-            proto.write(WHITELISTED_PACKAGE, std::string(mAllowListedPackage.string()));
-            break;
-        case DATA_INJECTION:
-            proto.write(OPERATING_MODE, OP_MODE_DATA_INJECTION);
-            proto.write(WHITELISTED_PACKAGE, std::string(mAllowListedPackage.string()));
->>>>>>> b7bc7af7
+            proto.write(WHITELISTED_PACKAGE, std::string(mAllowListedPackage.c_str()));
             break;
         default:
             proto.write(OPERATING_MODE, OP_MODE_UNKNOWN);
@@ -1490,16 +1475,6 @@
     mSensors.forEachSensor(
             [this, &opPackageName, &accessibleSensorList] (const Sensor& sensor) -> bool {
                 if (sensor.isDynamicSensor()) {
-<<<<<<< HEAD
-                    if (canAccessSensor(sensor, "can't see", opPackageName)) {
-                        accessibleSensorList.add(sensor);
-                    } else if (sensor.getType() != SENSOR_TYPE_HEAD_TRACKER) {
-                        ALOGI("Skipped sensor %s because it requires permission %s and app op %" PRId32,
-                              sensor.getName().c_str(),
-                              sensor.getRequiredPermission().c_str(),
-                              sensor.getRequiredAppOp());
-                    }
-=======
                     addSensorIfAccessible(opPackageName, sensor, accessibleSensorList);
                 }
                 return true;
@@ -1515,7 +1490,6 @@
                     const SensorServiceUtil::SensorList::Entry& e) -> bool {
                 if (e.deviceId == deviceId) {
                     addSensorIfAccessible(opPackageName, e.si->getSensor(), accessibleSensorList);
->>>>>>> b7bc7af7
                 }
                 return true;
             });
@@ -2429,13 +2403,8 @@
     }
 }
 
-<<<<<<< HEAD
-bool SensorService::isWhiteListedPackage(const String8& packageName) {
-    return (packageName.contains(mWhiteListedPackage.c_str()));
-=======
 bool SensorService::isAllowListedPackage(const String8& packageName) {
-    return (packageName.contains(mAllowListedPackage.string()));
->>>>>>> b7bc7af7
+    return (packageName.contains(mAllowListedPackage.c_str()));
 }
 
 bool SensorService::isOperationRestrictedLocked(const String16& opPackageName) {
