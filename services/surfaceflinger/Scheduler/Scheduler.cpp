/*
 * Copyright 2018 The Android Open Source Project
 *
 * Licensed under the Apache License, Version 2.0 (the "License");
 * you may not use this file except in compliance with the License.
 * You may obtain a copy of the License at
 *
 *      http://www.apache.org/licenses/LICENSE-2.0
 *
 * Unless required by applicable law or agreed to in writing, software
 * distributed under the License is distributed on an "AS IS" BASIS,
 * WITHOUT WARRANTIES OR CONDITIONS OF ANY KIND, either express or implied.
 * See the License for the specific language governing permissions and
 * limitations under the License.
 */

#define ATRACE_TAG ATRACE_TAG_GRAPHICS

#include "Scheduler.h"

#include <algorithm>
#include <cinttypes>
#include <cstdint>
#include <memory>
#include <numeric>

#include <android/hardware/configstore/1.0/ISurfaceFlingerConfigs.h>
#include <android/hardware/configstore/1.1/ISurfaceFlingerConfigs.h>
#include <configstore/Utils.h>
#include <cutils/properties.h>
#include <input/InputWindow.h>
#include <system/window.h>
#include <ui/DisplayStatInfo.h>
#include <utils/Timers.h>
#include <utils/Trace.h>

#include "DispSync.h"
#include "DispSyncSource.h"
#include "EventControlThread.h"
#include "EventThread.h"
#include "IdleTimer.h"
#include "InjectVSyncSource.h"
#include "LayerInfo.h"
#include "SchedulerUtils.h"
#include "SurfaceFlingerProperties.h"

namespace android {

using namespace android::hardware::configstore;
using namespace android::hardware::configstore::V1_0;
using namespace android::sysprop;

#define RETURN_VALUE_IF_INVALID(value) \
    if (handle == nullptr || mConnections.count(handle->id) == 0) return value
#define RETURN_IF_INVALID() \
    if (handle == nullptr || mConnections.count(handle->id) == 0) return

std::atomic<int64_t> Scheduler::sNextId = 0;

Scheduler::Scheduler(impl::EventControlThread::SetVSyncEnabledFunction function,
                     const scheduler::RefreshRateConfigs& refreshRateConfig)
      : mHasSyncFramework(running_without_sync_framework(true)),
        mDispSyncPresentTimeOffset(present_time_offset_from_vsync_ns(0)),
        mPrimaryHWVsyncEnabled(false),
        mHWVsyncAvailable(false),
        mRefreshRateConfigs(refreshRateConfig) {
    // Note: We create a local temporary with the real DispSync implementation
    // type temporarily so we can initialize it with the configured values,
    // before storing it for more generic use using the interface type.
    auto primaryDispSync = std::make_unique<impl::DispSync>("SchedulerDispSync");
    primaryDispSync->init(mHasSyncFramework, mDispSyncPresentTimeOffset);
    mPrimaryDispSync = std::move(primaryDispSync);
    mEventControlThread = std::make_unique<impl::EventControlThread>(function);

    mSetIdleTimerMs = set_idle_timer_ms(0);
    mSupportKernelTimer = support_kernel_idle_timer(false);

    mSetTouchTimerMs = set_touch_timer_ms(0);
    mSetDisplayPowerTimerMs = set_display_power_timer_ms(0);

    char value[PROPERTY_VALUE_MAX];
    property_get("debug.sf.set_idle_timer_ms", value, "0");
    int int_value = atoi(value);
    if (int_value) {
        mSetIdleTimerMs = atoi(value);
    }

    if (mSetIdleTimerMs > 0) {
        if (mSupportKernelTimer) {
            mIdleTimer =
                    std::make_unique<scheduler::IdleTimer>(std::chrono::milliseconds(
                                                                   mSetIdleTimerMs),
                                                           [this] { resetKernelTimerCallback(); },
                                                           [this] {
                                                               expiredKernelTimerCallback();
                                                           });
        } else {
            mIdleTimer = std::make_unique<scheduler::IdleTimer>(std::chrono::milliseconds(
                                                                        mSetIdleTimerMs),
                                                                [this] { resetTimerCallback(); },
                                                                [this] { expiredTimerCallback(); });
        }
        mIdleTimer->start();
    }

    if (mSetTouchTimerMs > 0) {
        // Touch events are coming to SF every 100ms, so the timer needs to be higher than that
        mTouchTimer =
                std::make_unique<scheduler::IdleTimer>(std::chrono::milliseconds(mSetTouchTimerMs),
                                                       [this] { resetTouchTimerCallback(); },
                                                       [this] { expiredTouchTimerCallback(); });
        mTouchTimer->start();
    }

    if (mSetDisplayPowerTimerMs > 0) {
        mDisplayPowerTimer =
                std::make_unique<scheduler::IdleTimer>(std::chrono::milliseconds(
                                                               mSetDisplayPowerTimerMs),
                                                       [this] { resetDisplayPowerTimerCallback(); },
                                                       [this] {
                                                           expiredDisplayPowerTimerCallback();
                                                       });
        mDisplayPowerTimer->start();
    }
}

Scheduler::~Scheduler() {
    // Ensure the IdleTimer thread is joined before we start destroying state.
    mDisplayPowerTimer.reset();
    mTouchTimer.reset();
    mIdleTimer.reset();
}

sp<Scheduler::ConnectionHandle> Scheduler::createConnection(
        const char* connectionName, nsecs_t phaseOffsetNs, nsecs_t offsetThresholdForNextVsync,
        ResyncCallback resyncCallback,
        impl::EventThread::InterceptVSyncsCallback interceptCallback) {
    const int64_t id = sNextId++;
    ALOGV("Creating a connection handle with ID: %" PRId64 "\n", id);

    std::unique_ptr<EventThread> eventThread =
            makeEventThread(connectionName, mPrimaryDispSync.get(), phaseOffsetNs,
                            offsetThresholdForNextVsync, std::move(interceptCallback));

    auto eventThreadConnection =
            createConnectionInternal(eventThread.get(), std::move(resyncCallback),
                                     ISurfaceComposer::eConfigChangedSuppress);
    mConnections.emplace(id,
                         std::make_unique<Connection>(new ConnectionHandle(id),
                                                      eventThreadConnection,
                                                      std::move(eventThread)));
    return mConnections[id]->handle;
}

std::unique_ptr<EventThread> Scheduler::makeEventThread(
        const char* connectionName, DispSync* dispSync, nsecs_t phaseOffsetNs,
        nsecs_t offsetThresholdForNextVsync,
        impl::EventThread::InterceptVSyncsCallback interceptCallback) {
    std::unique_ptr<VSyncSource> eventThreadSource =
            std::make_unique<DispSyncSource>(dispSync, phaseOffsetNs, offsetThresholdForNextVsync,
                                             true, connectionName);
    return std::make_unique<impl::EventThread>(std::move(eventThreadSource),
                                               std::move(interceptCallback), connectionName);
}

sp<EventThreadConnection> Scheduler::createConnectionInternal(
        EventThread* eventThread, ResyncCallback&& resyncCallback,
        ISurfaceComposer::ConfigChanged configChanged) {
    return eventThread->createEventConnection(std::move(resyncCallback), configChanged);
}

sp<IDisplayEventConnection> Scheduler::createDisplayEventConnection(
        const sp<Scheduler::ConnectionHandle>& handle, ResyncCallback resyncCallback,
        ISurfaceComposer::ConfigChanged configChanged) {
    RETURN_VALUE_IF_INVALID(nullptr);
    return createConnectionInternal(mConnections[handle->id]->thread.get(),
                                    std::move(resyncCallback), configChanged);
}

EventThread* Scheduler::getEventThread(const sp<Scheduler::ConnectionHandle>& handle) {
    RETURN_VALUE_IF_INVALID(nullptr);
    return mConnections[handle->id]->thread.get();
}

sp<EventThreadConnection> Scheduler::getEventConnection(const sp<ConnectionHandle>& handle) {
    RETURN_VALUE_IF_INVALID(nullptr);
    return mConnections[handle->id]->eventConnection;
}

void Scheduler::hotplugReceived(const sp<Scheduler::ConnectionHandle>& handle,
                                PhysicalDisplayId displayId, bool connected) {
    RETURN_IF_INVALID();
    mConnections[handle->id]->thread->onHotplugReceived(displayId, connected);
}

void Scheduler::onScreenAcquired(const sp<Scheduler::ConnectionHandle>& handle) {
    RETURN_IF_INVALID();
    mConnections[handle->id]->thread->onScreenAcquired();
}

void Scheduler::onScreenReleased(const sp<Scheduler::ConnectionHandle>& handle) {
    RETURN_IF_INVALID();
    mConnections[handle->id]->thread->onScreenReleased();
}

void Scheduler::onConfigChanged(const sp<ConnectionHandle>& handle, PhysicalDisplayId displayId,
                                int32_t configId) {
    RETURN_IF_INVALID();
    mConnections[handle->id]->thread->onConfigChanged(displayId, configId);
}

void Scheduler::dump(const sp<Scheduler::ConnectionHandle>& handle, std::string& result) const {
    RETURN_IF_INVALID();
    mConnections.at(handle->id)->thread->dump(result);
}

void Scheduler::setPhaseOffset(const sp<Scheduler::ConnectionHandle>& handle, nsecs_t phaseOffset) {
    RETURN_IF_INVALID();
    mConnections[handle->id]->thread->setPhaseOffset(phaseOffset);
}

void Scheduler::getDisplayStatInfo(DisplayStatInfo* stats) {
    stats->vsyncTime = mPrimaryDispSync->computeNextRefresh(0);
    stats->vsyncPeriod = mPrimaryDispSync->getPeriod();
}

void Scheduler::enableHardwareVsync() {
    std::lock_guard<std::mutex> lock(mHWVsyncLock);
    if (!mPrimaryHWVsyncEnabled && mHWVsyncAvailable) {
        mPrimaryDispSync->beginResync();
        mEventControlThread->setVsyncEnabled(true);
        mPrimaryHWVsyncEnabled = true;
    }
}

void Scheduler::disableHardwareVsync(bool makeUnavailable) {
    std::lock_guard<std::mutex> lock(mHWVsyncLock);
    if (mPrimaryHWVsyncEnabled) {
        mEventControlThread->setVsyncEnabled(false);
        mPrimaryDispSync->endResync();
        mPrimaryHWVsyncEnabled = false;
    }
    if (makeUnavailable) {
        mHWVsyncAvailable = false;
    }
}

void Scheduler::resyncToHardwareVsync(bool makeAvailable, nsecs_t period) {
    {
        std::lock_guard<std::mutex> lock(mHWVsyncLock);
        if (makeAvailable) {
            mHWVsyncAvailable = makeAvailable;
        } else if (!mHWVsyncAvailable) {
            // Hardware vsync is not currently available, so abort the resync
            // attempt for now
            return;
        }
    }

    if (period <= 0) {
        return;
    }

    setVsyncPeriod(period);
}

ResyncCallback Scheduler::makeResyncCallback(GetVsyncPeriod&& getVsyncPeriod) {
    std::weak_ptr<VsyncState> ptr = mPrimaryVsyncState;
    return [ptr, getVsyncPeriod = std::move(getVsyncPeriod)]() {
        if (const auto vsync = ptr.lock()) {
            vsync->resync(getVsyncPeriod);
        }
    };
}

void Scheduler::VsyncState::resync(const GetVsyncPeriod& getVsyncPeriod) {
    static constexpr nsecs_t kIgnoreDelay = ms2ns(750);

    const nsecs_t now = systemTime();
    const nsecs_t last = lastResyncTime.exchange(now);

    if (now - last > kIgnoreDelay) {
        scheduler.resyncToHardwareVsync(false, getVsyncPeriod());
    }
}

void Scheduler::setRefreshSkipCount(int count) {
    mPrimaryDispSync->setRefreshSkipCount(count);
}

void Scheduler::setVsyncPeriod(const nsecs_t period) {
    std::lock_guard<std::mutex> lock(mHWVsyncLock);
    mPrimaryDispSync->setPeriod(period);

    if (!mPrimaryHWVsyncEnabled) {
        mPrimaryDispSync->beginResync();
        mEventControlThread->setVsyncEnabled(true);
        mPrimaryHWVsyncEnabled = true;
    }
}

void Scheduler::addResyncSample(const nsecs_t timestamp, bool* periodFlushed) {
    bool needsHwVsync = false;
    *periodFlushed = false;
    { // Scope for the lock
        std::lock_guard<std::mutex> lock(mHWVsyncLock);
        if (mPrimaryHWVsyncEnabled) {
            needsHwVsync = mPrimaryDispSync->addResyncSample(timestamp, periodFlushed);
        }
    }

    if (needsHwVsync) {
        enableHardwareVsync();
    } else {
        disableHardwareVsync(false);
    }
}

void Scheduler::addPresentFence(const std::shared_ptr<FenceTime>& fenceTime) {
    if (mPrimaryDispSync->addPresentFence(fenceTime)) {
        enableHardwareVsync();
    } else {
        disableHardwareVsync(false);
    }
}

void Scheduler::setIgnorePresentFences(bool ignore) {
    mPrimaryDispSync->setIgnorePresentFences(ignore);
}

nsecs_t Scheduler::getDispSyncExpectedPresentTime() {
    return mPrimaryDispSync->expectedPresentTime();
}

void Scheduler::dumpPrimaryDispSync(std::string& result) const {
    mPrimaryDispSync->dump(result);
}

std::unique_ptr<scheduler::LayerHistory::LayerHandle> Scheduler::registerLayer(
        std::string const& name, int windowType) {
    RefreshRateType refreshRateType = (windowType == InputWindowInfo::TYPE_WALLPAPER)
            ? RefreshRateType::DEFAULT
            : RefreshRateType::PERFORMANCE;

    const auto refreshRate = mRefreshRateConfigs.getRefreshRate(refreshRateType);
    const uint32_t performanceFps = (refreshRate) ? refreshRate->fps : 0;

    const auto defaultRefreshRate = mRefreshRateConfigs.getRefreshRate(RefreshRateType::DEFAULT);
    const uint32_t defaultFps = (defaultRefreshRate) ? defaultRefreshRate->fps : 0;
    return mLayerHistory.createLayer(name, defaultFps, performanceFps);
}

void Scheduler::addLayerPresentTimeAndHDR(
        const std::unique_ptr<scheduler::LayerHistory::LayerHandle>& layerHandle,
        nsecs_t presentTime, bool isHDR) {
    mLayerHistory.insert(layerHandle, presentTime, isHDR);
}

void Scheduler::setLayerVisibility(
        const std::unique_ptr<scheduler::LayerHistory::LayerHandle>& layerHandle, bool visible) {
    mLayerHistory.setVisibility(layerHandle, visible);
}

void Scheduler::withPrimaryDispSync(std::function<void(DispSync&)> const& fn) {
    fn(*mPrimaryDispSync);
}

void Scheduler::updateFpsBasedOnContent() {
    auto [refreshRate, isHDR] = mLayerHistory.getDesiredRefreshRateAndHDR();
    const uint32_t refreshRateRound = std::round(refreshRate);
    RefreshRateType newRefreshRateType;
    {
        std::lock_guard<std::mutex> lock(mFeatureStateLock);
        if (mContentRefreshRate == refreshRateRound && mIsHDRContent == isHDR) {
            return;
        }
        mContentRefreshRate = refreshRateRound;
        ATRACE_INT("ContentFPS", mContentRefreshRate);

        mIsHDRContent = isHDR;
        ATRACE_INT("ContentHDR", mIsHDRContent);

        mCurrentContentFeatureState = refreshRateRound > 0
                ? ContentFeatureState::CONTENT_DETECTION_ON
                : ContentFeatureState::CONTENT_DETECTION_OFF;
        newRefreshRateType = calculateRefreshRateType();
        if (mRefreshRateType == newRefreshRateType) {
            return;
        }
        mRefreshRateType = newRefreshRateType;
    }
    changeRefreshRate(newRefreshRateType, ConfigEvent::Changed);
}

void Scheduler::setChangeRefreshRateCallback(
        const ChangeRefreshRateCallback&& changeRefreshRateCallback) {
    std::lock_guard<std::mutex> lock(mCallbackLock);
    mChangeRefreshRateCallback = changeRefreshRateCallback;
}

void Scheduler::setGetCurrentRefreshRateTypeCallback(
        const GetCurrentRefreshRateTypeCallback&& getCurrentRefreshRateTypeCallback) {
    std::lock_guard<std::mutex> lock(mCallbackLock);
    mGetCurrentRefreshRateTypeCallback = getCurrentRefreshRateTypeCallback;
}

void Scheduler::setGetVsyncPeriodCallback(const GetVsyncPeriod&& getVsyncPeriod) {
    std::lock_guard<std::mutex> lock(mCallbackLock);
    mGetVsyncPeriod = getVsyncPeriod;
}

void Scheduler::updateFrameSkipping(const int64_t skipCount) {
    ATRACE_INT("FrameSkipCount", skipCount);
    if (mSkipCount != skipCount) {
        // Only update DispSync if it hasn't been updated yet.
        mPrimaryDispSync->setRefreshSkipCount(skipCount);
        mSkipCount = skipCount;
    }
}

void Scheduler::resetIdleTimer() {
    if (mIdleTimer) {
        mIdleTimer->reset();
    }
}

void Scheduler::notifyTouchEvent() {
    if (mTouchTimer) {
        mTouchTimer->reset();
    }

    if (mSupportKernelTimer) {
        resetIdleTimer();
    }

    // Touch event will boost the refresh rate to performance.
    // Clear Layer History to get fresh FPS detection
    mLayerHistory.clearHistory();
}

void Scheduler::setDisplayPowerState(bool normal) {
    {
        std::lock_guard<std::mutex> lock(mFeatureStateLock);
        mIsDisplayPowerStateNormal = normal;
    }

    if (mDisplayPowerTimer) {
        mDisplayPowerTimer->reset();
    }

    // Display Power event will boost the refresh rate to performance.
    // Clear Layer History to get fresh FPS detection
    mLayerHistory.clearHistory();
}

void Scheduler::resetTimerCallback() {
    handleTimerStateChanged(&mCurrentIdleTimerState, IdleTimerState::RESET, false);
    ATRACE_INT("ExpiredIdleTimer", 0);
}

void Scheduler::resetKernelTimerCallback() {
    ATRACE_INT("ExpiredKernelIdleTimer", 0);
    std::lock_guard<std::mutex> lock(mCallbackLock);
    if (mGetVsyncPeriod && mGetCurrentRefreshRateTypeCallback) {
        // If we're not in performance mode then the kernel timer shouldn't do
        // anything, as the refresh rate during DPU power collapse will be the
        // same.
        if (mGetCurrentRefreshRateTypeCallback() == Scheduler::RefreshRateType::PERFORMANCE) {
            resyncToHardwareVsync(true, mGetVsyncPeriod());
        }
    }
}

void Scheduler::expiredTimerCallback() {
    handleTimerStateChanged(&mCurrentIdleTimerState, IdleTimerState::EXPIRED, false);
    ATRACE_INT("ExpiredIdleTimer", 1);
}

void Scheduler::resetTouchTimerCallback() {
    handleTimerStateChanged(&mCurrentTouchState, TouchState::ACTIVE, true);
    ATRACE_INT("TouchState", 1);
}

void Scheduler::expiredTouchTimerCallback() {
    handleTimerStateChanged(&mCurrentTouchState, TouchState::INACTIVE, true);
    ATRACE_INT("TouchState", 0);
}

void Scheduler::resetDisplayPowerTimerCallback() {
    handleTimerStateChanged(&mDisplayPowerTimerState, DisplayPowerTimerState::RESET, true);
    ATRACE_INT("ExpiredDisplayPowerTimer", 0);
}

void Scheduler::expiredDisplayPowerTimerCallback() {
    handleTimerStateChanged(&mDisplayPowerTimerState, DisplayPowerTimerState::EXPIRED, true);
    ATRACE_INT("ExpiredDisplayPowerTimer", 1);
}

void Scheduler::expiredKernelTimerCallback() {
    std::lock_guard<std::mutex> lock(mCallbackLock);
    ATRACE_INT("ExpiredKernelIdleTimer", 1);
    if (mGetCurrentRefreshRateTypeCallback) {
        if (mGetCurrentRefreshRateTypeCallback() != Scheduler::RefreshRateType::PERFORMANCE) {
            // Disable HW Vsync if the timer expired, as we don't need it
            // enabled if we're not pushing frames, and if we're in PERFORMANCE
            // mode then we'll need to re-update the DispSync model anyways.
            disableHardwareVsync(false);
        }
    }
}

std::string Scheduler::doDump() {
    std::ostringstream stream;
    stream << "+  Idle timer interval: " << mSetIdleTimerMs << " ms" << std::endl;
    stream << "+  Touch timer interval: " << mSetTouchTimerMs << " ms" << std::endl;
    return stream.str();
}

template <class T>
void Scheduler::handleTimerStateChanged(T* currentState, T newState, bool eventOnContentDetection) {
    ConfigEvent event = ConfigEvent::None;
    RefreshRateType newRefreshRateType;
    {
        std::lock_guard<std::mutex> lock(mFeatureStateLock);
        if (*currentState == newState) {
            return;
        }
        *currentState = newState;
        newRefreshRateType = calculateRefreshRateType();
        if (mRefreshRateType == newRefreshRateType) {
            return;
        }
        mRefreshRateType = newRefreshRateType;
        if (eventOnContentDetection &&
            mCurrentContentFeatureState == ContentFeatureState::CONTENT_DETECTION_ON) {
            event = ConfigEvent::Changed;
        }
    }
    changeRefreshRate(newRefreshRateType, event);
}

Scheduler::RefreshRateType Scheduler::calculateRefreshRateType() {
    // HDR content is not supported on PERFORMANCE mode
    if (mForceHDRContentToDefaultRefreshRate && mIsHDRContent) {
        return RefreshRateType::DEFAULT;
    }

    // If Display Power is not in normal operation we want to be in performance mode.
    // When coming back to normal mode, a grace period is given with DisplayPowerTimer
    if (!mIsDisplayPowerStateNormal || mDisplayPowerTimerState == DisplayPowerTimerState::RESET) {
        return RefreshRateType::PERFORMANCE;
    }

    // As long as touch is active we want to be in performance mode
    if (mCurrentTouchState == TouchState::ACTIVE) {
        return RefreshRateType::PERFORMANCE;
    }

    // If timer has expired as it means there is no new content on the screen
    if (mCurrentIdleTimerState == IdleTimerState::EXPIRED) {
        return RefreshRateType::DEFAULT;
    }

    // If content detection is off we choose performance as we don't know the content fps
    if (mCurrentContentFeatureState == ContentFeatureState::CONTENT_DETECTION_OFF) {
        return RefreshRateType::PERFORMANCE;
    }

    // Content detection is on, find the appropriate refresh rate with minimal error
<<<<<<< HEAD
    // TODO(b/139751853): Scan allowed refresh rates only (SurfaceFlinger::mAllowedDisplayConfigs)
    auto iter = min_element(mRefreshRateConfigs.getRefreshRates().cbegin(),
                            mRefreshRateConfigs.getRefreshRates().cend(),
=======
    auto begin = mRefreshRateConfigs.getRefreshRates().cbegin();

    // Skip POWER_SAVING config as it is not a real config
    if (begin->first == RefreshRateType::POWER_SAVING) {
        ++begin;
    }
    auto iter = min_element(begin, mRefreshRateConfigs.getRefreshRates().cend(),
>>>>>>> 77e84a09
                            [rate = mContentRefreshRate](const auto& l, const auto& r) -> bool {
                                return std::abs(l.second->fps - static_cast<float>(rate)) <
                                        std::abs(r.second->fps - static_cast<float>(rate));
                            });
    RefreshRateType currRefreshRateType = iter->first;

    // Some content aligns better on higher refresh rate. For example for 45fps we should choose
    // 90Hz config. However we should still prefer a lower refresh rate if the content doesn't
    // align well with both
    constexpr float MARGIN = 0.05f;
    float ratio = mRefreshRateConfigs.getRefreshRate(currRefreshRateType)->fps /
            float(mContentRefreshRate);
    if (std::abs(std::round(ratio) - ratio) > MARGIN) {
        while (iter != mRefreshRateConfigs.getRefreshRates().cend()) {
            ratio = iter->second->fps / float(mContentRefreshRate);

            if (std::abs(std::round(ratio) - ratio) <= MARGIN) {
                currRefreshRateType = iter->first;
                break;
            }
            ++iter;
        }
    }

    return currRefreshRateType;
}

Scheduler::RefreshRateType Scheduler::getPreferredRefreshRateType() {
    std::lock_guard<std::mutex> lock(mFeatureStateLock);
    return mRefreshRateType;
}

void Scheduler::changeRefreshRate(RefreshRateType refreshRateType, ConfigEvent configEvent) {
    std::lock_guard<std::mutex> lock(mCallbackLock);
    if (mChangeRefreshRateCallback) {
        mChangeRefreshRateCallback(refreshRateType, configEvent);
    }
}

} // namespace android<|MERGE_RESOLUTION|>--- conflicted
+++ resolved
@@ -567,11 +567,7 @@
     }
 
     // Content detection is on, find the appropriate refresh rate with minimal error
-<<<<<<< HEAD
     // TODO(b/139751853): Scan allowed refresh rates only (SurfaceFlinger::mAllowedDisplayConfigs)
-    auto iter = min_element(mRefreshRateConfigs.getRefreshRates().cbegin(),
-                            mRefreshRateConfigs.getRefreshRates().cend(),
-=======
     auto begin = mRefreshRateConfigs.getRefreshRates().cbegin();
 
     // Skip POWER_SAVING config as it is not a real config
@@ -579,7 +575,6 @@
         ++begin;
     }
     auto iter = min_element(begin, mRefreshRateConfigs.getRefreshRates().cend(),
->>>>>>> 77e84a09
                             [rate = mContentRefreshRate](const auto& l, const auto& r) -> bool {
                                 return std::abs(l.second->fps - static_cast<float>(rate)) <
                                         std::abs(r.second->fps - static_cast<float>(rate));
