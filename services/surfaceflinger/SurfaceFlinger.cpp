--- conflicted
+++ resolved
@@ -7102,7 +7102,6 @@
                                 display->getActiveConfig());
 
     setPreferredDisplayConfig();
-<<<<<<< HEAD
 }
 
 bool SurfaceFlinger::canAllocateHwcDisplayIdForVDS(uint64_t usage) {
@@ -7125,8 +7124,6 @@
 
 bool SurfaceFlinger::skipColorLayer(const char* layerType) {
     return (sDirectStreaming && !strncmp(layerType, "ColorLayer", strlen("ColorLayer")));
-=======
->>>>>>> 77e84a09
 }
 
 status_t SurfaceFlinger::setAllowedDisplayConfigs(const sp<IBinder>& displayToken,
